--- conflicted
+++ resolved
@@ -133,13 +133,6 @@
     "\n",
     "\n",
     "options = {\n",
-<<<<<<< HEAD
-    "    \"n_periods\": 2,\n",
-    "    \"n_discrete_choices\": 2,\n",
-    "    \"grid_points_wealth\": 100,\n",
-    "    \"n_quad_points_stochastic\": 5,\n",
-    "    \"n_exog_processes\": 2,\n",
-=======
     "    \"model_params\": {\n",
     "        \"quadrature_points_stochastic\": 5,\n",
     "        \"n_choices\": 2,\n",
@@ -157,7 +150,6 @@
     "            \"ltc\": {\"transition\": prob_exog_ltc, \"states\": [0, 1]},\n",
     "        },\n",
     "    },\n",
->>>>>>> e7df213d
     "}"
    ]
   },
