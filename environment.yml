name: dcegm

channels:
  - conda-forge
  - nodefaults
  - opensourceeconomics

dependencies:
  - python >=3.7
  - pip
<<<<<<< HEAD
  - pytest
=======
  - setuptools_scm
  - toml
>>>>>>> 323abb87

  # Conda
  - anaconda-client
  - conda-build
  - conda-verify

  # Package dependencies
  - estimagic
  - numpy
  - scipy
  - numba
  - pandas
  - jax
  - networkx

  # Misc
  - black
<<<<<<< HEAD
  - flake8
  - pdbpp
  - pre-commit

  - setuptools_scm
  - toml

  # Conda
  - anaconda-client
  - conda-build
  - conda-verify

  - pytest-cov
  - tox-conda
=======
  - jupyterlab
  - matplotlib
  - nb_black
  - nodejs
  - pdbpp
  - pre-commit
  - pydot
  - pytest
  - pytest-cov
  - tox-conda
  - sphinx
  - sphinx-panels
  - sphinxcontrib-bibtex
  - pydata-sphinx-theme>=0.3.0
>>>>>>> 323abb87
<|MERGE_RESOLUTION|>--- conflicted
+++ resolved
@@ -1,24 +1,14 @@
 name: dcegm
 
 channels:
+  - defaults
   - conda-forge
-  - nodefaults
-  - opensourceeconomics
 
 dependencies:
   - python >=3.7
   - pip
-<<<<<<< HEAD
   - pytest
-=======
-  - setuptools_scm
-  - toml
->>>>>>> 323abb87
-
-  # Conda
-  - anaconda-client
-  - conda-build
-  - conda-verify
+  - pytest-cov
 
   # Package dependencies
   - estimagic
@@ -31,11 +21,9 @@
 
   # Misc
   - black
-<<<<<<< HEAD
   - flake8
   - pdbpp
   - pre-commit
-
   - setuptools_scm
   - toml
 
@@ -43,22 +31,4 @@
   - anaconda-client
   - conda-build
   - conda-verify
-
-  - pytest-cov
-  - tox-conda
-=======
-  - jupyterlab
-  - matplotlib
-  - nb_black
-  - nodejs
-  - pdbpp
-  - pre-commit
-  - pydot
-  - pytest
-  - pytest-cov
-  - tox-conda
-  - sphinx
-  - sphinx-panels
-  - sphinxcontrib-bibtex
-  - pydata-sphinx-theme>=0.3.0
->>>>>>> 323abb87
+  - tox-conda