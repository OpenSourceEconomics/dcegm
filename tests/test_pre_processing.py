import jax.numpy as jnp
import numpy as np
import pytest
from jax import vmap

import dcegm
import dcegm.toy_models as toy_models
from dcegm.pre_processing.check_model_config import check_model_config_and_process
from dcegm.pre_processing.check_params import process_params
from dcegm.pre_processing.model_functions.process_model_functions import (
    process_model_functions_and_extract_info,
)
from dcegm.pre_processing.setup_model import (  # load_and_setup_model,; setup_and_save_model,
    create_model_dict,
<<<<<<< HEAD
=======
    create_model_dict_and_save,
    load_model_dict,
>>>>>>> 87d4c722
)
from dcegm.pre_processing.shared import (
    determine_function_arguments_and_partial_model_specs,
)
from dcegm.toy_models.cons_ret_model_dcegm_paper import (
    budget_constraint,
    create_final_period_utility_function_dict,
    create_state_space_function_dict,
    create_utility_function_dict,
    utility_crra,
)


def get_next_experience(period, lagged_choice, experience, model_specs, params):

    working_hours = _transform_lagged_choice_to_working_hours(lagged_choice)

    return 1 / (period + 1) * (period * experience + (working_hours) / 3000)


def _transform_lagged_choice_to_working_hours(lagged_choice):

    not_working = lagged_choice == 0
    part_time = lagged_choice == 1
    full_time = lagged_choice == 2

    return not_working * 0 + part_time * 2000 + full_time * 3000


def util_wrap(state_dict, params, util_func):
    return util_func(**state_dict, params=params)


def test_wrap_function():
    params, model_specs, _ = toy_models.load_example_params_model_specs_and_config(
        "dcegm_paper_deaton"
    )
    options = {}

    model_config = {
        "n_periods": 25,
        "choices": np.arange(2),
        "deterministic_states": {
            "thus": np.arange(25),
            "that": [0, 1],
        },
        "continuous_states": {
            "assets_end_of_period": np.linspace(0, 500, 100),
        },
        "stochastic_states": {"ltc": jnp.array([0])},
    }

    state_dict = {
        "consumption": jnp.arange(1, 7),
        "choice": jnp.arange(1, 7),
        "child_states_to_integrate_stochastic": np.zeros(6, dtype=int),
        "periods": jnp.arange(6),
    }

    util_expec = jnp.array(
        [0.0, 0.69314718, 1.09861229, 1.38629436, 1.60943791, 1.79175947], dtype=float
    )

    util_processed = determine_function_arguments_and_partial_model_specs(
        utility_crra,
        options,
    )

    calc_util = vmap(util_wrap, in_axes=(0, None, None))(
        state_dict, params, util_processed
    )
    assert jnp.allclose(calc_util, util_expec)


@pytest.mark.parametrize(
    "model_name",
    [
        ("retirement_no_shocks"),
        ("retirement_with_shocks"),
        ("deaton"),
    ],
)
def test_missing_parameter(
    model_name,
):
    params, model_specs, model_config = (
        toy_models.load_example_params_model_specs_and_config(
            f"dcegm_paper_{model_name}"
        )
    )

    params.pop("interest_rate")
    params.pop("sigma")

    params_dict = process_params(params, {"taste_shock_scale_in_params": False})

    for param in ["interest_rate", "sigma"]:
        assert param in params_dict.keys()

    params.pop("beta")
    with pytest.raises(ValueError, match="beta must be provided in params."):
<<<<<<< HEAD
        process_params(params, {"taste_shock_scale_in_params": False})


# @pytest.mark.parametrize(
#     "model_name",
#     [
#         ("retirement_no_shocks"),
#         ("retirement_with_shocks"),
#         ("deaton"),
#     ],
# )
# def test_load_and_save_model(
#     model_name,
# ):
#     _params, model_specs, model_config = (
#         toy_models.load_example_params_model_specs_and_config(
#             "dcegm_paper_" + model_name
#         )
#     )
#
#     model_setup = create_model_dict(
#         model_config=model_config,
#         model_specs=model_specs,
#         state_space_functions=create_state_space_function_dict(),
#         utility_functions=create_utility_function_dict(),
#         utility_functions_final_period=create_final_period_utility_function_dict(),
#         budget_constraint=budget_constraint,
#     )
#
#     model_after_saving = setup_and_save_model(
#         model_config=model_config,
#         model_specs=model_specs,
#         state_space_functions=create_state_space_function_dict(),
#         utility_functions=create_utility_function_dict(),
#         utility_functions_final_period=create_final_period_utility_function_dict(),
#         budget_constraint=budget_constraint,
#         path="model.pkl",
#     )
#
#     model_after_loading = load_and_setup_model(
#         model_config=model_config,
#         model_specs=model_specs,
#         utility_functions=create_utility_function_dict(),
#         utility_functions_final_period=create_final_period_utility_function_dict(),
#         budget_constraint=budget_constraint,
#         state_space_functions=create_state_space_function_dict(),
#         path="model.pkl",
#     )
#
#     for key in model_setup.keys():
#         if isinstance(model_setup[key], np.ndarray):
#             np.testing.assert_allclose(model_setup[key], model_after_loading[key])
#             np.testing.assert_allclose(model_setup[key], model_after_saving[key])
#         elif isinstance(model_setup[key], dict):
#             for k in model_setup[key].keys():
#                 if isinstance(model_setup[key][k], np.ndarray):
#                     np.testing.assert_allclose(
#                         model_setup[key][k], model_after_loading[key][k]
#                     )
#                     np.testing.assert_allclose(
#                         model_setup[key][k], model_after_saving[key][k]
#                     )
#                 else:
#                     pass
#         else:
#             pass
#
#     import os
#
#     os.remove("model.pkl")
=======
        process_params(params)
>>>>>>> 87d4c722


def test_grid_parameters():
    model_specs = {
        "saving_rate": 0.04,
    }
    model_config = {
        "n_periods": 25,
        "choices": [0, 1],
        "continuous_states": {
            "assets_end_of_period": np.linspace(0, 10, 100),
        },
        "tuning_params": {
            "extra_wealth_grid_factor": 0.2,
            "n_constrained_points_to_add": 100,
        },
    }

    with pytest.raises(ValueError) as e:
        create_model_dict(
            model_config=model_config,
            model_specs=model_specs,
            state_space_functions=create_state_space_function_dict(),
            utility_functions=create_utility_function_dict(),
            utility_functions_final_period=create_final_period_utility_function_dict(),
            budget_constraint=budget_constraint,
        )


_periods = [0, 1, 2, 3, 4, 5]
_lagged_choices = [0, 1, 3]
_continuous_states = np.linspace(0, 1, 10)
TEST_INPUT = [
    (p, l, c) for p in _periods for l in _lagged_choices for c in _continuous_states
]


@pytest.mark.parametrize("period, lagged_choice, continuous_state", TEST_INPUT)
def test_second_continuous_state(period, lagged_choice, continuous_state):

    model_config = {
        "n_periods": 25,
        "n_quad_points": 5,
        "choices": np.arange(3),
        # discrete states
        "deterministic_states": {
            "married": [0, 1],
            "n_children": np.arange(3),
        },
        "continuous_states": {
            "assets_end_of_period": np.linspace(0, 10_000, 100),
            "experience": np.linspace(0, 1, 6),
        },
    }
    model_specs = {"savings_rate": 0.04}
    params = {}

    state_space_functions = create_state_space_function_dict()
    state_space_functions["next_period_experience"] = get_next_experience

    model_config = check_model_config_and_process(model_config)

    model_funcs, _ = process_model_functions_and_extract_info(
        model_config=model_config,
        model_specs=model_specs,
        state_space_functions=state_space_functions,
        utility_functions=create_utility_function_dict(),
        utility_functions_final_period=create_final_period_utility_function_dict(),
        budget_constraint=budget_constraint,
    )

    next_period_continuous_state = model_funcs["next_period_continuous_state"]

    got = next_period_continuous_state(
        period=period,
        lagged_choice=lagged_choice,
        continuous_state=continuous_state,
        model_config=model_config,
        params=params,
    )
    expected = get_next_experience(
        period=period,
        lagged_choice=lagged_choice,
        experience=continuous_state,
        model_specs=model_specs,
        params=params,
    )

    np.testing.assert_allclose(got, expected)<|MERGE_RESOLUTION|>--- conflicted
+++ resolved
@@ -12,11 +12,6 @@
 )
 from dcegm.pre_processing.setup_model import (  # load_and_setup_model,; setup_and_save_model,
     create_model_dict,
-<<<<<<< HEAD
-=======
-    create_model_dict_and_save,
-    load_model_dict,
->>>>>>> 87d4c722
 )
 from dcegm.pre_processing.shared import (
     determine_function_arguments_and_partial_model_specs,
@@ -118,80 +113,7 @@
 
     params.pop("beta")
     with pytest.raises(ValueError, match="beta must be provided in params."):
-<<<<<<< HEAD
         process_params(params, {"taste_shock_scale_in_params": False})
-
-
-# @pytest.mark.parametrize(
-#     "model_name",
-#     [
-#         ("retirement_no_shocks"),
-#         ("retirement_with_shocks"),
-#         ("deaton"),
-#     ],
-# )
-# def test_load_and_save_model(
-#     model_name,
-# ):
-#     _params, model_specs, model_config = (
-#         toy_models.load_example_params_model_specs_and_config(
-#             "dcegm_paper_" + model_name
-#         )
-#     )
-#
-#     model_setup = create_model_dict(
-#         model_config=model_config,
-#         model_specs=model_specs,
-#         state_space_functions=create_state_space_function_dict(),
-#         utility_functions=create_utility_function_dict(),
-#         utility_functions_final_period=create_final_period_utility_function_dict(),
-#         budget_constraint=budget_constraint,
-#     )
-#
-#     model_after_saving = setup_and_save_model(
-#         model_config=model_config,
-#         model_specs=model_specs,
-#         state_space_functions=create_state_space_function_dict(),
-#         utility_functions=create_utility_function_dict(),
-#         utility_functions_final_period=create_final_period_utility_function_dict(),
-#         budget_constraint=budget_constraint,
-#         path="model.pkl",
-#     )
-#
-#     model_after_loading = load_and_setup_model(
-#         model_config=model_config,
-#         model_specs=model_specs,
-#         utility_functions=create_utility_function_dict(),
-#         utility_functions_final_period=create_final_period_utility_function_dict(),
-#         budget_constraint=budget_constraint,
-#         state_space_functions=create_state_space_function_dict(),
-#         path="model.pkl",
-#     )
-#
-#     for key in model_setup.keys():
-#         if isinstance(model_setup[key], np.ndarray):
-#             np.testing.assert_allclose(model_setup[key], model_after_loading[key])
-#             np.testing.assert_allclose(model_setup[key], model_after_saving[key])
-#         elif isinstance(model_setup[key], dict):
-#             for k in model_setup[key].keys():
-#                 if isinstance(model_setup[key][k], np.ndarray):
-#                     np.testing.assert_allclose(
-#                         model_setup[key][k], model_after_loading[key][k]
-#                     )
-#                     np.testing.assert_allclose(
-#                         model_setup[key][k], model_after_saving[key][k]
-#                     )
-#                 else:
-#                     pass
-#         else:
-#             pass
-#
-#     import os
-#
-#     os.remove("model.pkl")
-=======
-        process_params(params)
->>>>>>> 87d4c722
 
 
 def test_grid_parameters():
