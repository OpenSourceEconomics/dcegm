import pickle
from pathlib import Path

import matplotlib.pyplot as plt
import numpy as np
import pandas as pd
import pytest
import seaborn as sns
from dcegm.interpolation import linear_interpolation_with_extrapolation
from dcegm.solve import solve_dcegm
from jax.config import config
from matplotlib.backends.backend_pdf import PdfPages
from numpy.testing import assert_array_almost_equal as aaae
from scipy.stats import norm
from toy_models.consumption_retirement_model.budget_functions import budget_constraint
from toy_models.consumption_retirement_model.exogenous_processes import (
    get_transition_matrix_by_state,
)
from toy_models.consumption_retirement_model.final_period_solution import (
    solve_final_period_scalar,
)
from toy_models.consumption_retirement_model.simulate import simulate
from toy_models.consumption_retirement_model.simulate_stacked import simulate_stacked
from toy_models.consumption_retirement_model.state_space_objects import (
    create_state_space,
)
from toy_models.consumption_retirement_model.state_space_objects import (
    get_state_specific_choice_set,
)
from toy_models.consumption_retirement_model.utility_functions import (
    inverse_marginal_utility_crra,
)
from toy_models.consumption_retirement_model.utility_functions import (
    marginal_utility_crra,
)
from toy_models.consumption_retirement_model.utility_functions import utility_func_crra
<<<<<<< HEAD
from matplotlib.backends.backend_pdf import PdfPages


from jax.config import config
=======
>>>>>>> e765784f

config.update("jax_enable_x64", True)

# Obtain the test directory of the package.
TEST_DIR = Path(__file__).parent

# Directory with additional resources for the testing harness
TEST_RESOURCES_DIR = TEST_DIR / "resources"


@pytest.fixture()
def utility_functions():
    """Return dict with utility functions."""
    return {
        "utility": utility_func_crra,
        "inverse_marginal_utility": inverse_marginal_utility_crra,
        "marginal_utility": marginal_utility_crra,
    }


@pytest.fixture()
def state_space_functions():
    """Return dict with utility functions."""
    return {
        "create_state_space": create_state_space,
        "get_state_specific_choice_set": get_state_specific_choice_set,
    }


def test_simulate(utility_functions, state_space_functions, load_example_model):
    # Model parameter definitions

    # Number of periods (fist period is t=1)
    num_periods = 25

    # Number of grid points over assets
    num_grid = 500

    # Maximum level of assets
    max_wealth = 50

    # Number of quadrature points used in calculation of expectations
    n_quad_points = 5

    # Number of simulations
    num_sims = 50

    # Interval of the initial wealth
    init = [10, 30]

    # Interest rate
    r = 0.05

    # Discount factor
    beta = 0.95

    # Standard deviation of log-normally distributed income shocks
    sigma = 0.00

    # Disutility of work
    cost_work = 0.35

    # CRRA coefficient (log utility if ==1)
    theta = 1.95

    # Careful with the coefficients here -- original code had the polynomial
    # Coded as a + b * x - c * x**2 ... (note the crazy minus)
    coeffs_age_poly = np.array([0.75, 0.04, -0.0002])

    # Consumption floor (safety net in retirement)
    cfloor = 0.001

    # Scale of the EV taste shocks
    lambda_ = 2.2204e-16

    model = "retirement_no_taste_shocks"

    params, options = load_example_model(f"{model}")
    options["n_exog_processes"] = 1

    state_space, indexer = create_state_space(options)

    endog_grid, policy, value = solve_dcegm(
        params,
        options,
        utility_functions,
        budget_constraint=budget_constraint,
        final_period_solution=solve_final_period_scalar,
        state_space_functions=state_space_functions,
        transition_function=get_transition_matrix_by_state,
    )

<<<<<<< HEAD
    policy_stacked = np.stack([endog_grid[::2], policy[::2]], axis=2)
    value_stacked = np.stack([endog_grid[::2], value[::2]], axis=2)
=======
    # =============================================================================
    # import Fedor's value
    policy_expected = pickle.load(
        (TEST_RESOURCES_DIR / f"policy_{model}.pkl").open("rb")
    )
    value_expected = pickle.load((TEST_RESOURCES_DIR / f"value_{model}.pkl").open("rb"))

    value_fedor = np.empty([num_periods, 2, 2, num_grid + 50])
    value_fedor[:] = np.nan
    policy_fedor = np.empty([num_periods, 2, 2, num_grid + 50])
    policy_fedor[:] = np.nan

    for period in range(num_periods - 1, -1, -1):
        relevant_subset_state = state_space[np.where(state_space[:, 0] == period)][0]

        state_index = indexer[tuple(relevant_subset_state)]
        for choice in [0, 1]:
            policy_expec = policy_expected[period][1 - choice].T
            value_expec = value_expected[period][1 - choice].T

            if period < num_periods - 1:
                endog_grid_got = endog_grid[state_index, choice][
                    ~np.isnan(endog_grid[state_index, choice]),
                ]
                aaae(endog_grid_got, policy_expec[0])

                policy_got = policy[state_index, choice][
                    ~np.isnan(policy[state_index, choice]),
                ]
                aaae(policy_got, policy_expec[1])

            for grid in range(2):
                # value_fedor[t, s, e, :] = linear_interpolation_with_extrapolation(
                #     endog_grid["a"], value_expected[t, s, e, :]
                # )
                value_fedor[
                    period,
                    1 - choice,
                    grid,
                    : len(value_expected[period][choice].T[grid]),
                ] = value_expected[period][choice].T[grid]
                policy_fedor[
                    period,
                    1 - choice,
                    grid,
                    : len(policy_expected[period][choice].T[grid]),
                ] = policy_expected[period][choice].T[grid]

    # =============================================================================
    # breakpoint()
    _endog_grid = endog_grid[::2]
    _policy = policy[::2]
    _value = value[::2]
    policy_stacked = np.stack([_endog_grid, _policy], axis=2)
    value_stacked = np.stack([_endog_grid, _value], axis=2)

    policy_fill = np.empty([num_periods, 2, 2, 550])
    policy_fill[:] = np.nan

    for period in range(num_periods - 2, -1, -1):
        relevant_subset_state = state_space[np.where(state_space[:, 0] == period)][0]

        state_index = indexer[tuple(relevant_subset_state)]
        for choice in range(2):
            policy_expec = policy_expected[period][1 - choice].T
            value_expec = value_expected[period][1 - choice].T

            endog_grid_got = endog_grid[state_index, choice][
                ~np.isnan(endog_grid[state_index, choice]),
            ]
            aaae(endog_grid_got, policy_expec[0])

            policy_got = policy[state_index, choice][
                ~np.isnan(policy[state_index, choice]),
            ]
            aaae(policy_got, policy_expec[1])

            policy_fill[period, choice, 0, : len(endog_grid_got)] = endog_grid_got
            policy_fill[period, choice, 1, : len(policy_got)] = policy_got

    #
    endog_grid_expec = policy_expected[24][1 - choice].T[0]
    policy_expec = policy_expected[24][1 - choice].T[1]
    #

    # compare stacked and filled arrays
    for period in range(num_periods - 2, -1, -1):
        # relevant_subset_state = state_space[np.where(state_space[:, 0] == period)][0]
        # state_index = indexer[tuple(relevant_subset_state)]
        for choice in range(2):
            # aaae(endog_grid_got, policy_expec[0])

            aaae(policy_fill[period, choice], policy_stacked[period, choice])

    aaae(policy_fill[:23], policy_stacked[:23])

    # breakpoint()
    # endog_grid_expec = policy

    policy_fill[24, choice, 0, : len(endog_grid_expec)] = endog_grid_expec
    policy_fill[24, choice, 1, : len(policy_expec)] = policy_expec

    policy_fill[24, 1 - choice, 0, : len(endog_grid_expec)] = endog_grid_expec
    policy_fill[24, 1 - choice, 1, : len(policy_expec)] = policy_expec

    # last period [0, 50], [0, 50]
    policy_stacked[num_periods - 1, choice, 0] = np.nan
    policy_stacked[num_periods - 1, choice, 1] = np.nan
    policy_stacked[num_periods - 1, 1 - choice, 0] = np.nan
    policy_stacked[num_periods - 1, 1 - choice, 1] = np.nan
    policy_stacked[num_periods - 1, choice, 0, :2] = [0, max_wealth]
    policy_stacked[num_periods - 1, choice, 1, :2] = [0, max_wealth]
    policy_stacked[num_periods - 1, 1 - choice, 0, :2] = [0, max_wealth]
    policy_stacked[num_periods - 1, 1 - choice, 1, :2] = [0, max_wealth]

    aaae(policy_fill[23], policy_stacked[23])
    aaae(policy_fill[24], policy_stacked[24])
    aaae(policy_fill, policy_stacked)
>>>>>>> e765784f

    df = simulate_stacked(
        # endog_grid=endog_grid,
        policy=policy_stacked,
        value=value_stacked,
        num_periods=num_periods,
        # cost_work,
        # theta,
        # beta,
        lambda_=lambda_,
        sigma=sigma,
        r=r,
        coeffs_age_poly=coeffs_age_poly,
        options=options,
        params=params,
        state_space=state_space,
        indexer=indexer,
        init=init,
        num_sims=100,
        seed=7134,
    )

    dens_plot = sns.kdeplot(df["retirement_age"].loc[:, 0], fill=True, color="r")
    fig = dens_plot.get_figure()
    fig.savefig("retirement_age.png")

    with PdfPages("wealth0.pdf") as pdf_pages:
        fig = plt.figure()
        sns.kdeplot(df["wealth0"], fill=True, color="r")
        pdf_pages.savefig(fig)

    with PdfPages("wealth1.pdf") as pdf_pages:
        fig = plt.figure()
        sns.kdeplot(df["wealth1"], fill=True, color="r")
        pdf_pages.savefig(fig)

    with PdfPages("consumption.pdf") as pdf_pages:
        fig = plt.figure()
        sns.kdeplot(df["consumption"], fill=True, color="r")
        pdf_pages.savefig(fig)

    with PdfPages("working.pdf") as pdf_pages:
        fig = plt.figure()
        sns.kdeplot(df["working"], fill=True, color="r")
        pdf_pages.savefig(fig)

    breakpoint()<|MERGE_RESOLUTION|>--- conflicted
+++ resolved
@@ -19,7 +19,7 @@
 from toy_models.consumption_retirement_model.final_period_solution import (
     solve_final_period_scalar,
 )
-from toy_models.consumption_retirement_model.simulate import simulate
+from toy_models.consumption_retirement_model.simulate import simulate_new
 from toy_models.consumption_retirement_model.simulate_stacked import simulate_stacked
 from toy_models.consumption_retirement_model.state_space_objects import (
     create_state_space,
@@ -34,13 +34,6 @@
     marginal_utility_crra,
 )
 from toy_models.consumption_retirement_model.utility_functions import utility_func_crra
-<<<<<<< HEAD
-from matplotlib.backends.backend_pdf import PdfPages
-
-
-from jax.config import config
-=======
->>>>>>> e765784f
 
 config.update("jax_enable_x64", True)
 
@@ -120,8 +113,12 @@
 
     params, options = load_example_model(f"{model}")
     options["n_exog_processes"] = 1
+    max_wealth = params.loc[("assets", "max_wealth"), "value"]
 
     state_space, indexer = create_state_space(options)
+
+    # if params.loc[("utility_function", "theta"), "value"] == 1:
+    #     utility_functions["utility"] = utiility_func_log_crra
 
     endog_grid, policy, value = solve_dcegm(
         params,
@@ -133,10 +130,6 @@
         transition_function=get_transition_matrix_by_state,
     )
 
-<<<<<<< HEAD
-    policy_stacked = np.stack([endog_grid[::2], policy[::2]], axis=2)
-    value_stacked = np.stack([endog_grid[::2], value[::2]], axis=2)
-=======
     # =============================================================================
     # import Fedor's value
     policy_expected = pickle.load(
@@ -255,7 +248,6 @@
     aaae(policy_fill[23], policy_stacked[23])
     aaae(policy_fill[24], policy_stacked[24])
     aaae(policy_fill, policy_stacked)
->>>>>>> e765784f
 
     df = simulate_stacked(
         # endog_grid=endog_grid,
@@ -278,6 +270,9 @@
         seed=7134,
     )
 
+    # file_name = "df_fedor.csv"
+    # df.to_csv(file_name, index=False)
+
     dens_plot = sns.kdeplot(df["retirement_age"].loc[:, 0], fill=True, color="r")
     fig = dens_plot.get_figure()
     fig.savefig("retirement_age.png")
