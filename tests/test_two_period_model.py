--- conflicted
+++ resolved
@@ -434,14 +434,10 @@
     )
     initial_conditions = {}
     state = state_space[state_idx, :]
-<<<<<<< HEAD
     trans_vec = input_data["get_transition_vector_by_state"](state, params)
 
-    idxs_state_choice_combs = reshape_state_choice_vec_to_mat[state_idx]
+    reshape_state_choice_vec_to_mat[state_idx]
     initial_conditions["bad_health"] = state[-1]
-=======
-    initial_cond["health"] = state[-1]
->>>>>>> 8d95fa6e
 
     feasible_choice_set = get_state_specific_feasible_choice_set(
         state, map_state_to_index
