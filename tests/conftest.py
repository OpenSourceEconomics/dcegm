--- conflicted
+++ resolved
@@ -215,25 +215,14 @@
         options["model_params"]["n_grid_points"],
     )
 
-<<<<<<< HEAD
     out = {}
     model = setup_model(
         options=options,
-=======
-    (
-        model_funcs,
-        _compute_upper_envelope,
-        get_state_specific_choice_set,
-        update_endog_state_by_state_and_choice,
-    ) = process_model_functions(
-        options,
->>>>>>> 98469e6d
         state_space_functions=state_space_functions,
         utility_functions=utility_functions,
         utility_functions_final_period=utility_functions_final_period,
         budget_constraint=budget_dcegm_exog_ltc,
     )
-<<<<<<< HEAD
     out["period_specific_state_objects"] = model["period_specific_state_objects"]
     out["state_space"] = model["state_space"]
     out["state_space_names"] = model["state_space_names"]
@@ -241,21 +230,6 @@
     out["exog_state_mapping"] = model["exog_mapping"]
     out["model_funcs"] = model["model_funcs"]
     out["get_next_period_state"] = model["get_next_period_state"]
-=======
-
-    out = {}
-    (
-        out["period_specific_state_objects"],
-        out["state_space"],
-        out["state_space_names"],
-        out["map_state_choice_to_index"],
-        out["exog_state_mapping"],
-    ) = create_state_space_and_choice_objects(
-        options=options,
-        get_state_specific_choice_set=get_state_specific_choice_set,
-        update_endog_state_by_state_and_choice=update_endog_state_by_state_and_choice,
-    )
->>>>>>> 98469e6d
 
     (
         out["value"],
@@ -291,25 +265,16 @@
         options["model_params"]["n_grid_points"],
     )
 
-<<<<<<< HEAD
+
     out = {}
     model = setup_model(
         options=options,
-=======
-    (
-        model_funcs,
-        _compute_upper_envelope,
-        get_state_specific_choice_set,
-        update_endog_state_by_state_and_choice,
-    ) = process_model_functions(
-        options,
->>>>>>> 98469e6d
         state_space_functions=state_space_functions,
         utility_functions=utility_functions,
         utility_functions_final_period=utility_functions_final_period,
-        budget_constraint=budget_dcegm_exog_ltc_and_job_offer,
-    )
-<<<<<<< HEAD
+        budget_constraint=budget_dcegm_exog_ltc_and_job_offer)
+    
+    
     out["period_specific_state_objects"] = model["period_specific_state_objects"]
     out["state_space"] = model["state_space"]
     out["state_space_names"] = model["state_space_names"]
@@ -317,21 +282,6 @@
     out["exog_state_mapping"] = model["exog_mapping"]
     out["model_funcs"] = model["model_funcs"]
     out["get_next_period_state"] = model["get_next_period_state"]
-=======
-
-    out = {}
-    (
-        out["period_specific_state_objects"],
-        out["state_space"],
-        out["state_space_names"],
-        out["map_state_choice_to_index"],
-        out["exog_state_mapping"],
-    ) = create_state_space_and_choice_objects(
-        options=options,
-        get_state_specific_choice_set=get_state_specific_choice_set,
-        update_endog_state_by_state_and_choice=update_endog_state_by_state_and_choice,
-    )
->>>>>>> 98469e6d
 
     (
         out["value"],
