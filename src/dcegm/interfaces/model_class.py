import pickle as pkl
from functools import partial
from typing import Callable, Dict

import jax

from dcegm.backward_induction import backward_induction
from dcegm.interfaces.sol_interface import model_solved
from dcegm.numerical_integration import quadrature_legendre
from dcegm.pre_processing.alternative_sim_functions import (
    generate_alternative_sim_functions,
)
from dcegm.pre_processing.check_params import process_params
from dcegm.pre_processing.setup_model import (
    create_model_dict,
    create_model_dict_and_save,
    load_model_dict,
)
from dcegm.simulation.sim_utils import create_simulation_df
from dcegm.simulation.simulate import simulate_all_periods


class setup_model:
    def __init__(
        self,
        model_config: Dict,
        model_specs: Dict,
        utility_functions: Dict[str, Callable],
        utility_functions_final_period: Dict[str, Callable],
        budget_constraint: Callable,
        state_space_functions: Dict[str, Callable] = None,
        stochastic_states_transitions: Dict[str, Callable] = None,
        shock_functions: Dict[str, Callable] = None,
        alternative_sim_specifications: Dict[str, Callable] = None,
        debug_info: str = None,
        model_save_path: str = None,
        model_load_path: str = None,
    ):
        """Setup the model and check if load or save is required."""
        if (model_load_path is not None) & (debug_info is None):
            model_dict = load_model_dict(
                model_config=model_config,
                model_specs=model_specs,
                utility_functions=utility_functions,
                utility_functions_final_period=utility_functions_final_period,
                budget_constraint=budget_constraint,
                state_space_functions=state_space_functions,
                stochastic_states_transitions=stochastic_states_transitions,
                shock_functions=shock_functions,
                path=model_load_path,
            )
        elif (model_save_path is not None) & (debug_info is None):
            model_dict = create_model_dict_and_save(
                model_config=model_config,
                model_specs=model_specs,
                utility_functions=utility_functions,
                utility_functions_final_period=utility_functions_final_period,
                budget_constraint=budget_constraint,
                state_space_functions=state_space_functions,
                stochastic_states_transitions=stochastic_states_transitions,
                shock_functions=shock_functions,
                path=model_save_path,
            )
        else:
            model_dict = create_model_dict(
                model_config=model_config,
                model_specs=model_specs,
                utility_functions=utility_functions,
                utility_functions_final_period=utility_functions_final_period,
                budget_constraint=budget_constraint,
                state_space_functions=state_space_functions,
                stochastic_states_transitions=stochastic_states_transitions,
                shock_functions=shock_functions,
                debug_info=debug_info,
            )

        self.model_config = model_dict["model_config"]
        self.model_funcs = model_dict["model_funcs"]
        self.model_structure = model_dict["model_structure"]
        self.batch_info = model_dict["batch_info"]

        self.params_check_info = self.model_config["params_check_info"]

        income_shock_draws_unscaled, income_shock_weights = quadrature_legendre(
            model_config["n_quad_points"]
        )

        self.income_shock_draws_unscaled = income_shock_draws_unscaled
        self.income_shock_weights = income_shock_weights

        has_second_continuous_state = self.model_config["continuous_states_info"][
            "second_continuous_exists"
        ]

        backward_jit = jax.jit(
            partial(
                backward_induction,
                model_config=self.model_config,
                has_second_continuous_state=has_second_continuous_state,
                state_space_dict=self.model_structure["state_space_dict"],
                n_state_choices=self.model_structure["state_choice_space"].shape[0],
                batch_info=self.batch_info,
                income_shock_draws_unscaled=self.income_shock_draws_unscaled,
                income_shock_weights=self.income_shock_weights,
                model_funcs=self.model_funcs,
            )
        )

        self.backward_induction_jit = backward_jit

        if alternative_sim_specifications is not None:
            self.alternative_sim_funcs = generate_alternative_sim_functions(
                **alternative_sim_specifications
            )
        else:
            self.alternative_sim_funcs = None

    def solve(self, params, load_sol_path=None, save_sol_path=None):
        """Solve a discrete-continuous life-cycle model using the DC-EGM algorithm.

        Args:
            params (pd.DataFrame): Params DataFrame.
            options (dict): Options dictionary.
            utility_functions (Dict[str, callable]): Dictionary of three user-supplied
                functions for computation of:
                (i) utility
                (ii) inverse marginal utility
                (iii) next period marginal utility
            budget_constraint (callable): Callable budget constraint.
            state_space_functions (Dict[str, callable]): Dictionary of two user-supplied
                functions to:
                (i) get the state specific feasible choice set
                (ii) update the endogenous part of the state by the choice
            final_period_solution (callable): User-supplied function for solving the agent's
                last period.
            transition_function (callable): User-supplied function returning for each
                state a transition matrix vector.

        """
<<<<<<< HEAD
        params_processed = process_params(params, self.params_check_info)
        # Solve the model
        value, policy, endog_grid = self.backward_induction_jit(params_processed)
=======
        params_processed = process_params(params)
        if load_sol_path is not None:
            sol_dict = pkl.load(open(load_sol_path, "rb"))
        else:
            # Solve the model
            value, policy, endog_grid = self.backward_induction_jit(params_processed)
            sol_dict = {
                "value": value,
                "policy": policy,
                "endog_grid": endog_grid,
            }
            if save_sol_path is not None:
                pkl.dump(sol_dict, open(save_sol_path, "wb"))
>>>>>>> 87d4c722

        model_solved_class = model_solved(
            value=sol_dict["value"],
            policy=sol_dict["policy"],
            endog_grid=sol_dict["endog_grid"],
            model_config=self.model_config,
            model_structure=self.model_structure,
            model_funcs=self.model_funcs,
            params=params_processed,
            alternative_sim_funcs=self.alternative_sim_funcs,
        )
        return model_solved_class

    def solve_and_simulate(
        self,
        params,
        states_initial,
        seed,
        load_sol_path=None,
        save_sol_path=None,
    ):
        """
        Solve the model and simulate it.

        Args:
            params: The parameters for the model.
            states_initial: The initial states for the simulation.
            wealth_initial: The initial wealth for the simulation.
            n_periods: The number of periods to simulate.
            seed: The random seed for the simulation.
            alt_model_funcs_sim: Alternative model functions for simulation.

        Returns:
            A dictionary containing the solution and simulation results.
        """
        params_processed = process_params(params, self.params_check_info)

        if load_sol_path is not None:
            sol_dict = pkl.load(open(load_sol_path, "rb"))
        else:
            # Solve the model
            value, policy, endog_grid = self.backward_induction_jit(params_processed)
            sol_dict = {
                "value": value,
                "policy": policy,
                "endog_grid": endog_grid,
            }
            if save_sol_path is not None:
                pkl.dump(sol_dict, open(save_sol_path, "wb"))

        sim_dict = simulate_all_periods(
            states_initial=states_initial,
            n_periods=self.model_config["n_periods"],
            params=params,
            seed=seed,
            endog_grid_solved=sol_dict["endog_grid"],
            policy_solved=sol_dict["policy"],
            value_solved=sol_dict["value"],
            model_config=self.model_config,
            model_structure=self.model_structure,
            model_funcs=self.model_funcs,
            alt_model_funcs_sim=self.alternative_sim_funcs,
        )

        sim_df = create_simulation_df(sim_dict)
        return sim_df

    def get_solve_and_simulate_func(
        self,
        states_initial,
        seed,
    ):

        sim_func = lambda params, value, policy, endog_gid: simulate_all_periods(
            states_initial=states_initial,
            n_periods=self.model_config["n_periods"],
            params=params,
            seed=seed,
            endog_grid_solved=endog_gid,
            policy_solved=policy,
            value_solved=value,
            model_config=self.model_config,
            model_structure=self.model_structure,
            model_funcs=self.model_funcs,
            alt_model_funcs_sim=self.alternative_sim_funcs,
        )

        def solve_and_simulate_function_to_jit(params):
            params_processed = process_params(params, self.params_check_info)
            # Solve the model
            value, policy, endog_grid = self.backward_induction_jit(params_processed)

            sim_dict = sim_func(
                params=params_processed,
                value=value,
                policy=policy,
                endog_gid=endog_grid,
            )

            return sim_dict

        jit_solve_simulate = jax.jit(solve_and_simulate_function_to_jit)

        def solve_and_simulate_function(params):
            sim_dict = jit_solve_simulate(params)
            df = create_simulation_df(sim_dict)
            return df

        return solve_and_simulate_function<|MERGE_RESOLUTION|>--- conflicted
+++ resolved
@@ -137,11 +137,7 @@
                 state a transition matrix vector.
 
         """
-<<<<<<< HEAD
-        params_processed = process_params(params, self.params_check_info)
-        # Solve the model
-        value, policy, endog_grid = self.backward_induction_jit(params_processed)
-=======
+
         params_processed = process_params(params)
         if load_sol_path is not None:
             sol_dict = pkl.load(open(load_sol_path, "rb"))
@@ -155,7 +151,6 @@
             }
             if save_sol_path is not None:
                 pkl.dump(sol_dict, open(save_sol_path, "wb"))
->>>>>>> 87d4c722
 
         model_solved_class = model_solved(
             value=sol_dict["value"],
