--- conflicted
+++ resolved
@@ -313,10 +313,6 @@
     child_node_choice_set: np.ndarray,
     next_period_policy: np.ndarray,
     next_period_value: np.ndarray,
-<<<<<<< HEAD
-=======
-    options: Dict[str, int],
->>>>>>> 73ee8493
     compute_marginal_utility: Callable,
     taste_shock_scale: float,
 ) -> np.ndarray:
