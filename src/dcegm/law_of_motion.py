from jax import vmap

from dcegm.check_func_outputs import (
    check_budget_equation_and_return_wealth_plus_optional_aux,
)


def calc_cont_grids_next_period(
    state_space_dict,
    exog_grids,
    income_shock_draws_unscaled,
    params,
    model_funcs,
    has_second_continuous_state,
):
    income_shocks_scaled = (
        income_shock_draws_unscaled * params["sigma"] + params["income_shock_mean"]
    )
    if has_second_continuous_state:
        continuous_state_next_period = calculate_continuous_state(
            discrete_states_beginning_of_period=state_space_dict,
            continuous_grid=exog_grids["second_continuous"],
            params=params,
            compute_continuous_state=model_funcs["next_period_continuous_state"],
        )

        # Extra dimension for continuous state
        wealth_beginning_of_next_period = calculate_wealth_for_second_continuous_state(
            discrete_states_beginning_of_next_period=state_space_dict,
            continuous_state_beginning_of_next_period=continuous_state_next_period,
            savings_grid=exog_grids["wealth"],
            income_shocks=income_shocks_scaled,
            params=params,
            compute_beginning_of_period_wealth=model_funcs[
                "compute_beginning_of_period_wealth"
            ],
        )

        cont_grids_next_period = {
            "wealth": wealth_beginning_of_next_period,
            "second_continuous": continuous_state_next_period,
        }

    else:
        wealth_next_period = calculate_wealth(
            discrete_states_beginning_of_period=state_space_dict,
            savings_grid=exog_grids["wealth"],
            income_shocks_current_period=income_shocks_scaled,
            params=params,
            compute_beginning_of_period_wealth=model_funcs[
                "compute_beginning_of_period_wealth"
            ],
        )
        cont_grids_next_period = {
            "wealth": wealth_next_period,
        }
    return cont_grids_next_period


def calculate_wealth(
    discrete_states_beginning_of_period,
    savings_grid,
    income_shocks_current_period,
    params,
    compute_beginning_of_period_wealth,
):
    wealth_beginning_of_period = vmap(
        vmap(
            vmap(
                calc_wealth_for_each_savings_grid_point,
                in_axes=(None, None, 0, None, None, None),  # income shocks
            ),
            in_axes=(None, 0, None, None, None, None),  # savings
        ),
        in_axes=(0, None, None, None, None, None),  # discrete states
    )(
        discrete_states_beginning_of_period,
        savings_grid,
        income_shocks_current_period,
        params,
        compute_beginning_of_period_wealth,
        False,
    )
    return wealth_beginning_of_period


def calc_wealth_for_each_savings_grid_point(
    state_vec,
    exog_savings_grid_point,
    income_shock_draw,
    params,
    compute_beginning_of_period_wealth,
    aux_outs,
):
    out_budget = compute_beginning_of_period_wealth(
        **state_vec,
        savings_end_of_previous_period=exog_savings_grid_point,
        income_shock_previous_period=income_shock_draw,
        params=params,
    )
    checked_out = check_budget_equation_and_return_wealth_plus_optional_aux(
        out_budget, optional_aux=aux_outs
    )
    return checked_out


# =====================================================================================
# Second continuous state
# =====================================================================================


def calc_wealth_for_each_continuous_state_and_savings_grid_point(
    state_vec,
    continuous_state_beginning_of_period,
    exog_savings_grid_point,
    income_shock_draw,
    params,
    compute_beginning_of_period_wealth,
    aux_outs,
):

    out_budget = compute_beginning_of_period_wealth(
        **state_vec,
        continuous_state=continuous_state_beginning_of_period,
        savings_end_of_previous_period=exog_savings_grid_point,
        income_shock_previous_period=income_shock_draw,
        params=params,
    )
    checked_out = check_budget_equation_and_return_wealth_plus_optional_aux(
        out_budget, optional_aux=aux_outs
    )
    return checked_out


def calculate_continuous_state(
    discrete_states_beginning_of_period,
    continuous_grid,
    params,
    compute_continuous_state,
):
    continuous_state_beginning_of_period = vmap(
        vmap(
            calc_continuous_state_for_each_grid_point,
            in_axes=(None, 0, None, None),  # continuous state
        ),
        in_axes=(0, None, None, None),  # discrete states
    )(
        discrete_states_beginning_of_period,
        continuous_grid,
        params,
        compute_continuous_state,
    )
    return continuous_state_beginning_of_period


def calc_continuous_state_for_each_grid_point(
    state_vec,
    exog_continuous_grid_point,
    params,
    compute_continuous_state,
):
    out = compute_continuous_state(
        **state_vec,
        continuous_state=exog_continuous_grid_point,
        params=params,
    )
    return out


def calculate_wealth_for_second_continuous_state(
    discrete_states_beginning_of_next_period,
    continuous_state_beginning_of_next_period,
    savings_grid,
    income_shocks,
    params,
    compute_beginning_of_period_wealth,
):

    wealth_beginning_of_period = vmap(
        vmap(
            vmap(
                vmap(
                    calc_wealth_for_each_continuous_state_and_savings_grid_point,
                    in_axes=(None, None, None, 0, None, None, None),  # income shocks
                ),
                in_axes=(None, None, 0, None, None, None, None),  # savings
            ),
            in_axes=(None, 0, None, None, None, None, None),  # continuous state
        ),
        in_axes=(0, 0, None, None, None, None, None),  # discrete states
    )(
        discrete_states_beginning_of_next_period,
        continuous_state_beginning_of_next_period,
        savings_grid,
        income_shocks,
        params,
        compute_beginning_of_period_wealth,
        False,
    )
    return wealth_beginning_of_period


# =====================================================================================
# Simulation
# =====================================================================================


def calculate_wealth_for_all_agents(
    states_beginning_of_period,
    savings_end_of_previous_period,
    income_shocks_of_period,
    params,
    compute_beginning_of_period_wealth,
):
    """Simulation."""
    wealth_beginning_of_next_period = vmap(
        calc_wealth_for_each_savings_grid_point,
        in_axes=(0, 0, 0, None, None, None),
    )(
        states_beginning_of_period,
        savings_end_of_previous_period,
        income_shocks_of_period,
        params,
        compute_beginning_of_period_wealth,
        True,
    )
    return wealth_beginning_of_next_period


def calculate_second_continuous_state_for_all_agents(
    discrete_states_beginning_of_period,
    continuous_state_beginning_of_period,
    params,
    compute_continuous_state,
):
    """Simulation."""
    continuous_state_beginning_of_next_period = vmap(
        calc_continuous_state_for_each_grid_point,
        in_axes=(0, 0, None, None),
    )(
        discrete_states_beginning_of_period,
        continuous_state_beginning_of_period,
        params,
        compute_continuous_state,
    )
    return continuous_state_beginning_of_next_period


def calculate_wealth_given_second_continuous_state_for_all_agents(
    states_beginning_of_period,
    continuous_state_beginning_of_period,
    savings_end_of_previous_period,
    income_shocks_of_period,
    params,
    compute_beginning_of_period_wealth,
):
<<<<<<< HEAD
=======
    """Simulation."""
>>>>>>> ce19ebbd
    wealth_beginning_of_next_period, aux_dict = vmap(
        calc_wealth_for_each_continuous_state_and_savings_grid_point,
        in_axes=(0, 0, 0, 0, None, None, None),
    )(
        states_beginning_of_period,
        continuous_state_beginning_of_period,
        savings_end_of_previous_period,
        income_shocks_of_period,
        params,
        compute_beginning_of_period_wealth,
        True,
    )
    return wealth_beginning_of_next_period, aux_dict<|MERGE_RESOLUTION|>--- conflicted
+++ resolved
@@ -254,10 +254,8 @@
     params,
     compute_beginning_of_period_wealth,
 ):
-<<<<<<< HEAD
-=======
     """Simulation."""
->>>>>>> ce19ebbd
+
     wealth_beginning_of_next_period, aux_dict = vmap(
         calc_wealth_for_each_continuous_state_and_savings_grid_point,
         in_axes=(0, 0, 0, 0, None, None, None),
