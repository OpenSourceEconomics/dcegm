import numpy as np


def create_batches_and_information(
    model_structure,
    options,
):
    """Batches are used instead of periods to have chunks of equal sized state choices.
    The batch information dictionary contains the following arrays reflecting the.

    steps in the backward induction:
        - batches_state_choice_idx: The state choice indexes in each batch to be solved.
    To solve the state choices in the egm step, we have to look at the child states
    and the corresponding state choice indexes in the child states. For that we save
    the following:
        - child_state_choice_idxs_to_interp: The state choice indexes in we need to
            interpolate the wealth on.
        - child_states_idxs: The parent state indexes of the child states, i.e. the
            child states themself. We calculate the resources at the beginning of
            period before the backwards induction with the budget equation for each
            saving and income shock grid point.

        Note: These two index arrays containing indexes on the whole
        state/state-choice space.

    Once we have the interpolated in all possible child state-choice states,
    we rearange them to an array with row as states and columns as choices to
    aggregate over the choices. This is saved in:

        - child_state_choices_to_aggr_choice: The state choice indexes in the child
            states to aggregate over. Note these are relative indexes indexing to the
            batch arrays from the step before.
    Now we have for each child state a value/marginal utility with the index arrays
    above and what is missing is the mapping for the exogenous/stochastic processes.
    This is saved via:
        - child_states_to_integrate_exog: The state choice indexes in the child states
            to integrate over the exogenous processes. This is a relative index to the
            batch arrays from the step before.

    """

    n_periods = options["state_space"]["n_periods"]
    state_choice_space = model_structure["state_choice_space"]

    out_of_bounds_state_choice_idx = state_choice_space.shape[0] + 1

    state_space = model_structure["state_space"]
    state_space_names = model_structure["state_space_names"]
    map_state_choice_to_parent_state = model_structure[
        "map_state_choice_to_parent_state"
    ]
    map_state_choice_to_child_states = model_structure[
        "map_state_choice_to_child_states"
    ]
    map_state_choice_to_index = model_structure["map_state_choice_to_index"]

    if n_periods == 2:
        # In the case of a two period model, we just need the information of the last
        # two periods
        batch_info = {
            "two_period_model": True,
            "n_state_choices": state_choice_space.shape[0],
        }
        batch_info = add_last_two_period_information(
            n_periods=n_periods,
            state_choice_space=state_choice_space,
            map_state_choice_to_parent_state=map_state_choice_to_parent_state,
            map_state_choice_to_child_states=map_state_choice_to_child_states,
            map_state_choice_to_index=map_state_choice_to_index,
            state_space_names=state_space_names,
            state_space=state_space,
            batch_info=batch_info,
        )

        return batch_info

    (
        batches_list,
        child_state_choice_idxs_to_interp_list,
        child_state_choices_to_aggr_choice_list,
        child_states_to_integrate_exog_list,
    ) = determine_optimal_batch_size(
        state_choice_space=state_choice_space,
        n_periods=n_periods,
        map_state_choice_to_child_states=map_state_choice_to_child_states,
        map_state_choice_to_index=map_state_choice_to_index,
        state_space=state_space,
        out_of_bounds_state_choice_idx=out_of_bounds_state_choice_idx,
    )

    if len(batches_list) == 1:
        # This is the case for a three period model.
        batches_cover_all = True
    else:
        # In the case of more periods we determine if the last two batches have equal
        # size
        batches_cover_all = len(batches_list[-1]) == len(batches_list[-2])

    if not batches_cover_all:
        # In the case batches don't cover everything, we have to solve the last batch
        # separately. Delete the last element from the relevant lists and save it in
        # an extra dictionary
        last_batch = batches_list[-1]
        last_child_states_to_integrate_exog = child_states_to_integrate_exog_list[-1]
        last_idx_to_aggregate_choice = child_state_choices_to_aggr_choice_list[-1]
        last_child_state_idx_interp = child_state_choice_idxs_to_interp_list[-1]

        last_state_choices = {
            key: state_choice_space[:, i][last_batch]
            for i, key in enumerate(state_space_names + ["choice"])
        }
        last_state_choices_childs = {
            key: state_choice_space[:, i][last_child_state_idx_interp]
            for i, key in enumerate(state_space_names + ["choice"])
        }
        last_parent_state_idx_of_state_choice = map_state_choice_to_parent_state[
            last_child_state_idx_interp
        ]

        last_batch_info = {
            "state_choice_idx": last_batch,
            "state_choices": last_state_choices,
            "child_states_to_integrate_exog": last_child_states_to_integrate_exog,
            # Child state infos.
            "child_state_choices_to_aggr_choice": last_idx_to_aggregate_choice,
            "child_state_choice_idxs_to_interp": last_child_state_idx_interp,
            "child_states_idxs": last_parent_state_idx_of_state_choice,
            "state_choices_childs": last_state_choices_childs,
        }
        batches_list = batches_list[:-1]
        child_states_to_integrate_exog_list = child_states_to_integrate_exog_list[:-1]
        child_state_choices_to_aggr_choice_list = (
            child_state_choices_to_aggr_choice_list[:-1]
        )
        child_state_choice_idxs_to_interp_list = child_state_choice_idxs_to_interp_list[
            :-1
        ]

    # First convert batch information
    batch_array = np.array(batches_list)
    child_states_to_integrate_exog = np.array(child_states_to_integrate_exog_list)

    state_choices_batches = {
        key: state_choice_space[:, i][batch_array]
        for i, key in enumerate(state_space_names + ["choice"])
    }

    # Now create the child state arrays. As these can have different shapes than the
    # batches, we have to extend them:
    max_child_state_index_batch = np.max(child_states_to_integrate_exog, axis=(1, 2))
    (
        child_state_choice_idxs_to_interp,
        child_state_choices_to_aggr_choice,
    ) = extend_child_state_choices_to_aggregate_choices(
        idx_to_aggregate_choice=child_state_choices_to_aggr_choice_list,
        max_child_state_index_batch=max_child_state_index_batch,
        idx_to_interpolate=child_state_choice_idxs_to_interp_list,
        out_of_bounds_state_choice_idx=out_of_bounds_state_choice_idx,
    )
    parent_state_idx_of_state_choice = map_state_choice_to_parent_state[
        child_state_choice_idxs_to_interp
    ]
    state_choices_childs = {
        key: state_choice_space[:, i][child_state_choice_idxs_to_interp]
        for i, key in enumerate(state_space_names + ["choice"])
    }

    batch_info = {
        # First two bools determining the structure of solution functions we call
        "two_period_model": False,
        "batches_cover_all": batches_cover_all,
        # Now the batch array information. First the batch itself
        "batches_state_choice_idx": batch_array,
        "state_choices": state_choices_batches,
        "child_states_to_integrate_exog": child_states_to_integrate_exog,
        # Then the child states
        "child_state_choices_to_aggr_choice": child_state_choices_to_aggr_choice,
        "child_state_choice_idxs_to_interp": child_state_choice_idxs_to_interp,
        "child_states_idxs": parent_state_idx_of_state_choice,
        "state_choices_childs": state_choices_childs,
    }
    if not batches_cover_all:
        batch_info["last_batch_info"] = last_batch_info
    batch_info = add_last_two_period_information(
        n_periods=n_periods,
        state_choice_space=state_choice_space,
        map_state_choice_to_parent_state=map_state_choice_to_parent_state,
        map_state_choice_to_child_states=map_state_choice_to_child_states,
        map_state_choice_to_index=map_state_choice_to_index,
        state_space_names=state_space_names,
        state_space=state_space,
        batch_info=batch_info,
    )

    return batch_info


def extend_child_state_choices_to_aggregate_choices(
    idx_to_aggregate_choice,
    max_child_state_index_batch,
    idx_to_interpolate,
    out_of_bounds_state_choice_idx,
):
    """In case of uneven batches, we need to extend the child state objects to cover the
    same number of state choices in each batch.

    As this object has in each batch the shape of n_state_choices x n_

    """
    # There can be also be an uneven number of child states across batches. The
    # indexes recorded in state_choice_times_exog_child_state_idxs only contain
    # the indexes up the length. So we can just fill up without of bounds indexes.
    # We also test this here
    max_n_state_unique_in_batches = list(
        map(lambda x: x.shape[0], idx_to_aggregate_choice)
    )

    # We check for internal constincy. The size (i.e. the number of states) of the
    # state_choice idx to aggregate choices in each state has to correspond to the
    # maximum state index in child indexes we integrate over.
    if not np.all(
        np.equal(
            np.array(max_n_state_unique_in_batches) - 1, max_child_state_index_batch
        )
    ):
        raise ValueError(
            "\n\nInternal error in the batch creation \n\n. "
            "Please contact developer."
        )

    # Now span an array with n_states time the maximum number of child states across
    # all batches and the number of choices. Fill with invalid state choice index
    n_batches = len(idx_to_aggregate_choice)
    max_n_child_states = np.max(max_n_state_unique_in_batches)
    n_choices = idx_to_aggregate_choice[0].shape[1]
    child_state_choices_to_aggr_choice = np.full(
        (n_batches, max_n_child_states, n_choices),
        fill_value=out_of_bounds_state_choice_idx,
        dtype=int,  # what about this hard-coded int here?
    )

    for id_batch in range(n_batches):
        child_state_choices_to_aggr_choice[
            id_batch, : max_n_state_unique_in_batches[id_batch], :
        ] = idx_to_aggregate_choice[id_batch]

    # The second array are the state choice indexes in the child states. As child
    # states can have different admissible state choices this can be different in
    # each batch. We fill up with invalid numbers.
    max_child_state_choices = np.max(list(map(len, idx_to_interpolate)))
    dummy_state = idx_to_interpolate[0][0]
    child_state_choice_idxs_to_interp = np.full(
        (n_batches, max_child_state_choices),
        fill_value=dummy_state,
        dtype=int,
    )
    for id_batch in range(n_batches):
        child_state_choice_idxs_to_interp[
            id_batch, : len(idx_to_interpolate[id_batch])
        ] = idx_to_interpolate[id_batch]

    return child_state_choice_idxs_to_interp, child_state_choices_to_aggr_choice


def add_last_two_period_information(
    n_periods,
    state_choice_space,
    map_state_choice_to_parent_state,
    map_state_choice_to_child_states,
    map_state_choice_to_index,
    state_space_names,
    state_space,
    batch_info,
):
    # Select state_choice idxs in final period
    idx_state_choice_final_period = np.where(state_choice_space[:, 0] == n_periods - 1)[
        0
    ]
    # To solve the second last period, we need the child states in the last period
    # and the corresponding matrix, where each row is a state with the state choice
    # ids as entry in each choice
    states_final_period = state_space[state_space[:, 0] == n_periods - 1]
    # Now construct a tuple for indexing
    n_state_vars = states_final_period.shape[1]
    states_tuple = tuple(states_final_period[:, i] for i in range(n_state_vars))

    # Now get the matrix we use for choice aggregation
    state_to_choices_final_period = map_state_choice_to_index[states_tuple]
    # Normalize to be able to index in the interpolated values
    min_val = np.min(state_to_choices_final_period[state_to_choices_final_period > 0])
    state_to_choices_final_period -= min_val

    idx_state_choice_second_last_period = np.where(
        state_choice_space[:, 0] == n_periods - 2
    )[0]
    # Also normalize the state choice idxs
    child_states_second_last_period = map_state_choice_to_child_states[
        idx_state_choice_second_last_period
    ]
    min_val = np.min(
        child_states_second_last_period[child_states_second_last_period > 0]
    )
    child_states_second_last_period -= min_val

    # Also add parent states in last period
    parent_states_final_period = map_state_choice_to_parent_state[
        idx_state_choice_final_period
    ]
    batch_info = {
        **batch_info,
        "idx_state_choices_final_period": idx_state_choice_final_period,
        "idx_state_choices_second_last_period": idx_state_choice_second_last_period,
        "idxs_parent_states_final_period": parent_states_final_period,
        "state_to_choices_final_period": state_to_choices_final_period,
        "child_states_second_last_period": child_states_second_last_period,
    }

    # Also add state choice mat as dictionary for each of the two periods
    for idx, period_name in [
        (idx_state_choice_final_period, "final"),
        (idx_state_choice_second_last_period, "second_last"),
    ]:
        batch_info[f"state_choice_mat_{period_name}_period"] = {
            key: state_choice_space[:, i][idx]
            for i, key in enumerate(state_space_names + ["choice"])
        }
    return batch_info


def determine_optimal_batch_size(
    state_choice_space,
    n_periods,
    map_state_choice_to_child_states,
    map_state_choice_to_index,
    state_space,
    out_of_bounds_state_choice_idx,
):
    invalid_number = np.iinfo(state_choice_space.dtype).max

    state_choice_space_wo_last_two = state_choice_space[
        state_choice_space[:, 0] < n_periods - 2
    ]

    # Filter out last period state_choice_ids
    child_states_idx_backward = map_state_choice_to_child_states[
        state_choice_space[:, 0] < n_periods - 2
    ]
    # Order by child index to solve state choices in the same child states together
    sort_index_by_child_states = np.argsort(child_states_idx_backward[:, 0])

    state_choice_index_raw = np.arange(
        state_choice_space_wo_last_two.shape[0], dtype=int
    )
    state_choice_index_back = np.take(
        state_choice_index_raw, sort_index_by_child_states, axis=0
    )

    n_state_vars = state_space.shape[1]

    size_last_period = state_choice_space[
        state_choice_space[:, 0] == state_choice_space_wo_last_two[-1, 0]
    ].shape[0]

    batch_not_found = True
    current_batch_size = size_last_period
    need_to_reduce_batchsize = False

    while batch_not_found:
        if need_to_reduce_batchsize:
            current_batch_size = int(current_batch_size * 0.98)
            need_to_reduce_batchsize = False

        # Split state choice indexes in
        index_to_spilt = np.arange(
            current_batch_size,
            state_choice_index_back.shape[0],
            current_batch_size,
        )

        batches_to_check = np.split(
            np.flip(state_choice_index_back),
            index_to_spilt,
        )

        child_states_to_integrate_exog = []
        child_state_choices_to_aggr_choice = []
        child_state_choice_idxs_to_interpolate = []

        for i, batch in enumerate(batches_to_check):
            # First get all child states and a mapping from the state-choice to the
            # different child states due to exogenous change of states.
            child_states_idxs = map_state_choice_to_child_states[batch]
            unique_child_states, inverse_ids = np.unique(
                child_states_idxs, return_index=False, return_inverse=True
            )
            child_states_to_integrate_exog += [
                inverse_ids.reshape(child_states_idxs.shape)
            ]

            # Next we use the child state indexes to get all unique child states and
            # their corresponding state-choices.
            child_states_batch = np.take(state_space, unique_child_states, axis=0)
            child_states_tuple = tuple(
                child_states_batch[:, i] for i in range(n_state_vars)
            )
            unique_state_choice_idxs_childs = map_state_choice_to_index[
                child_states_tuple
            ]

            # Now we create a mapping from the child-state choices back to the states
            # with state-choices in columns for the choices
            (
                unique_child_state_choice_idxs,
                inverse_child_state_choice_ids,
            ) = np.unique(
                unique_state_choice_idxs_childs, return_index=False, return_inverse=True
            )

            # Treat invalid choices:
<<<<<<< HEAD
            if unique_child_state_choice_idxs[0] < 0:
                unique_child_state_choice_idxs = unique_child_state_choice_idxs[1:]
                inverse_child_state_choice_ids = inverse_child_state_choice_ids - 1
                inverse_child_state_choice_ids[inverse_child_state_choice_ids < 0] = (
                    out_of_bounds_state_choice_idx
                )
=======
            if unique_child_state_choice_idxs[-1] == invalid_number:
                unique_child_state_choice_idxs = unique_child_state_choice_idxs[:-1]
                inverse_child_state_choice_ids[
                    inverse_child_state_choice_ids
                    >= np.max(inverse_child_state_choice_ids)
                ] = out_of_bounds_state_choice_idx
>>>>>>> c817241a

            # Save the mapping from child-state-choices to child-states
            child_state_choices_to_aggr_choice += [
                inverse_child_state_choice_ids.reshape(
                    unique_state_choice_idxs_childs.shape
                )
            ]
            # And the list of the unique child states.
            child_state_choice_idxs_to_interpolate += [unique_child_state_choice_idxs]

            # Now check if the smallest index of the child state choices is larger than
            # the maximum index of the batch, i.e. if all state choice relevant to
            # solve the current state choices of the batch are in previous batches
            min_state_choice_idx = np.min(unique_child_state_choice_idxs)
            if batch.max() > min_state_choice_idx:
                batch_not_found = True
                need_to_reduce_batchsize = True
                break

        print("The batch size of the backwards induction is ", current_batch_size)

        if not need_to_reduce_batchsize:
            batch_not_found = False

    return (
        batches_to_check,
        child_state_choice_idxs_to_interpolate,
        child_state_choices_to_aggr_choice,
        child_states_to_integrate_exog,
    )<|MERGE_RESOLUTION|>--- conflicted
+++ resolved
@@ -417,21 +417,12 @@
             )
 
             # Treat invalid choices:
-<<<<<<< HEAD
-            if unique_child_state_choice_idxs[0] < 0:
-                unique_child_state_choice_idxs = unique_child_state_choice_idxs[1:]
-                inverse_child_state_choice_ids = inverse_child_state_choice_ids - 1
-                inverse_child_state_choice_ids[inverse_child_state_choice_ids < 0] = (
-                    out_of_bounds_state_choice_idx
-                )
-=======
             if unique_child_state_choice_idxs[-1] == invalid_number:
                 unique_child_state_choice_idxs = unique_child_state_choice_idxs[:-1]
                 inverse_child_state_choice_ids[
                     inverse_child_state_choice_ids
                     >= np.max(inverse_child_state_choice_ids)
                 ] = out_of_bounds_state_choice_idx
->>>>>>> c817241a
 
             # Save the mapping from child-state-choices to child-states
             child_state_choices_to_aggr_choice += [
