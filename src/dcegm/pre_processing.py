from functools import partial
from typing import Dict
from typing import Tuple

import numpy as np
<<<<<<< HEAD
import pandas as pd
from dcegm.aggregate_policy_value import calc_expected_value
from dcegm.aggregate_policy_value import calc_next_period_choice_probs
from dcegm.aggregate_policy_value import calc_value_constrained
=======
from dcegm.aggregate_policy_value import calc_current_period_policy
from dcegm.aggregate_policy_value import calc_current_period_value
from dcegm.aggregate_policy_value import calc_expected_value
from dcegm.aggregate_policy_value import calc_next_period_choice_probs
from dcegm.integration import quadrature_legendre
>>>>>>> 5d9ad087


def get_partial_functions(
    params,
    options,
    quad_points,
    quad_weights,
    exogenous_savings_grid,
    user_utility_func,
    user_marginal_utility_func,
    user_inverse_marginal_utility_func,
    user_budget_constraint,
    user_marginal_next_period_wealth,
):

    compute_utility = partial(
        user_utility_func,
        params=params,
    )
    compute_marginal_utility = partial(
        user_marginal_utility_func,
        params=params,
    )
    compute_inverse_marginal_utility = partial(
        user_inverse_marginal_utility_func,
        params=params,
    )
<<<<<<< HEAD
    compute_value_constrained = partial(
        calc_value_constrained,
=======
    compute_current_policy = partial(
        calc_current_period_policy,
        quad_weights=quad_weights,
        compute_inverse_marginal_utility=compute_inverse_marginal_utility,
    )
    compute_current_value = partial(
        calc_current_period_value,
>>>>>>> 5d9ad087
        beta=params.loc[("beta", "beta"), "value"],
        compute_utility=compute_utility,
    )
    compute_expected_value = partial(
        calc_expected_value,
        params=params,
        quad_weights=quad_weights,
    )
    compute_next_choice_probs = partial(
        calc_next_period_choice_probs, params=params, options=options
    )
    compute_next_wealth_matrices = partial(
        user_budget_constraint,
        savings_grid=exogenous_savings_grid,
        income_shock=quad_points,
        params=params,
        options=options,
    )
    compute_next_marginal_wealth = partial(
        user_marginal_next_period_wealth,
        params=params,
        options=options,
    )
    store_current_policy_and_value = partial(
        _store_current_period_policy_and_value,
        savings_grid=exogenous_savings_grid,
        options=options,
    )
    return (
        compute_utility,
        compute_marginal_utility,
<<<<<<< HEAD
        compute_inverse_marginal_utility,
        compute_value_constrained,
=======
        compute_current_policy,
        compute_current_value,
>>>>>>> 5d9ad087
        compute_expected_value,
        compute_next_choice_probs,
        compute_next_wealth_matrices,
        compute_next_marginal_wealth,
        store_current_policy_and_value,
    )


def create_multi_dim_arrays(
    state_space: np.ndarray,
    options: Dict[str, int],
) -> Tuple[np.ndarray, np.ndarray]:
    """Create multi-diminesional array for storing the policy and value function.

    Note that we add 10% extra space filled with nans, since, in the upper
    envelope step, the endogenous wealth grid might be augmented to the left
    in order to accurately describe potential non-monotonicities (and hence
    discontinuities) near the start of the grid.

    We include one additional grid point (n_grid_wealth + 1) to M,
    since we want to set the first position (j=0) to M_t = 0 for all time
    periods.

    Moreover, the lists have variable length, because the Upper Envelope step
    drops suboptimal points from the original grid and adds new ones (kink
    points as well as the corresponding interpolated values of the consumption
    and value functions).

    Args:
        options (dict): Options dictionary.
        state_space (np.ndarray): Collection of all possible states.


    Returns:
        (tuple): Tuple containing:

        - policy (np.ndarray): Multi-dimensional np.ndarray storing the
            choice-specific policy function; of shape
            [n_states, n_discrete_choices, 2, 1.1 * (n_grid_wealth + 1)].
            Position [.., 0, :] contains the endogenous grid over wealth M,
            and [.., 1, :] stores the corresponding value of the policy function
            c(M, d), for each state and each discrete choice.
        - value (np.ndarray): Multi-dimensional np.ndarray storing the
            choice-specific value functions; of shape
            [n_states, n_discrete_choices, 2, 1.1 * (n_grid_wealth + 1)].
            Position [.., 0, :] contains the endogenous grid over wealth M,
            and [.., 1, :] stores the corresponding value of the value function
            v(M, d), for each state and each discrete choice.
    """
    n_grid_wealth = options["grid_points_wealth"]
    n_choices = options["n_discrete_choices"]
    n_states = state_space.shape[0]

    policy_arr = np.empty((n_states, n_choices, 2, int(1.1 * n_grid_wealth + 1)))
    value_arr = np.empty((n_states, n_choices, 2, int(1.1 * n_grid_wealth + 1)))
    policy_arr[:] = np.nan
    value_arr[:] = np.nan

    return policy_arr, value_arr


def _store_current_period_policy_and_value(
    current_period_policy: np.ndarray,
    current_period_value: np.ndarray,
    expected_value: np.ndarray,
    savings_grid: np.ndarray,
    options: Dict[str, int],
) -> Tuple[np.ndarray, np.ndarray]:
    """Store the current period policy and value funtions.

    Args:
        current_period_policy (np.ndarray): 1d array of shape (n_grid_wealth,)
            containing the agent's current period policy rule.
        expected_value (np.ndarray): (np.ndarray): 1d array of shape (n_grid_wealth,)
            containing the agent's expected value of the next period.
        child_state (np.ndarray): 1d array of shape (n_state_variables,) denoting
            the current child state.
        savings_grid (np.ndarray): 1d array of shape (n_grid_wealth,) containing the
            exogenous savings grid .
        params (pd.DataFrame): Model parameters indexed with multi-index of the
            form ("category", "name") and two columns ["value", "comment"].
        options (dict): Options dictionary.
        compute_utility (callable): User-defined function to compute the agent's
            utility. The input ```params``` is already partialled in.

    Returns:
        (tuple): Tuple containing:

        - current_policy (np.ndarray): 2d array of the agent's period- and
            choice-specific consumption policy. Shape (2, 1.1 * (n_grid_wealth + 1)).
            Position [0, :] contains the endogenous grid over wealth M,
            and [1, :] stores the corresponding value of the policy function c(M, d).
        - current_value (np.ndarray): 2d array of the agent's period- and
            choice-specific value function. Shape (2, 1.1 * (n_grid_wealth + 1)).
            Position [0, :] contains the endogenous grid over wealth M,
            and [1, :] stores the corresponding value of the value function v(M, d).

    """
    n_grid_wealth = options["grid_points_wealth"]

    endogenous_wealth_grid = savings_grid + current_period_policy

    current_policy = np.zeros((2, n_grid_wealth + 1))
    current_policy[0, 1:] = endogenous_wealth_grid
    current_policy[1, 1:] = current_period_policy

    current_value = np.zeros((2, n_grid_wealth + 1))
    current_value[0, 1:] = endogenous_wealth_grid
    current_value[1, 0] = expected_value[0]
    current_value[1, 1:] = current_period_value

    return current_policy, current_value<|MERGE_RESOLUTION|>--- conflicted
+++ resolved
@@ -1,20 +1,13 @@
 from functools import partial
+from typing import Callable
 from typing import Dict
 from typing import Tuple
 
 import numpy as np
-<<<<<<< HEAD
 import pandas as pd
-from dcegm.aggregate_policy_value import calc_expected_value
-from dcegm.aggregate_policy_value import calc_next_period_choice_probs
-from dcegm.aggregate_policy_value import calc_value_constrained
-=======
-from dcegm.aggregate_policy_value import calc_current_period_policy
 from dcegm.aggregate_policy_value import calc_current_period_value
 from dcegm.aggregate_policy_value import calc_expected_value
 from dcegm.aggregate_policy_value import calc_next_period_choice_probs
-from dcegm.integration import quadrature_legendre
->>>>>>> 5d9ad087
 
 
 def get_partial_functions(
@@ -42,18 +35,8 @@
         user_inverse_marginal_utility_func,
         params=params,
     )
-<<<<<<< HEAD
-    compute_value_constrained = partial(
-        calc_value_constrained,
-=======
-    compute_current_policy = partial(
-        calc_current_period_policy,
-        quad_weights=quad_weights,
-        compute_inverse_marginal_utility=compute_inverse_marginal_utility,
-    )
     compute_current_value = partial(
         calc_current_period_value,
->>>>>>> 5d9ad087
         beta=params.loc[("beta", "beta"), "value"],
         compute_utility=compute_utility,
     )
@@ -80,18 +63,15 @@
     store_current_policy_and_value = partial(
         _store_current_period_policy_and_value,
         savings_grid=exogenous_savings_grid,
+        params=params,
         options=options,
+        compute_utility=compute_utility,
     )
     return (
         compute_utility,
         compute_marginal_utility,
-<<<<<<< HEAD
         compute_inverse_marginal_utility,
-        compute_value_constrained,
-=======
-        compute_current_policy,
         compute_current_value,
->>>>>>> 5d9ad087
         compute_expected_value,
         compute_next_choice_probs,
         compute_next_wealth_matrices,
@@ -155,10 +135,12 @@
 
 def _store_current_period_policy_and_value(
     current_period_policy: np.ndarray,
-    current_period_value: np.ndarray,
     expected_value: np.ndarray,
+    child_state: np.ndarray,
     savings_grid: np.ndarray,
+    params: pd.DataFrame,
     options: Dict[str, int],
+    compute_utility: Callable,
 ) -> Tuple[np.ndarray, np.ndarray]:
     """Store the current period policy and value funtions.
 
@@ -190,9 +172,12 @@
             and [1, :] stores the corresponding value of the value function v(M, d).
 
     """
+    beta = params.loc[("beta", "beta"), "value"]
     n_grid_wealth = options["grid_points_wealth"]
 
     endogenous_wealth_grid = savings_grid + current_period_policy
+
+    current_period_utility = compute_utility(current_period_policy, child_state[1])
 
     current_policy = np.zeros((2, n_grid_wealth + 1))
     current_policy[0, 1:] = endogenous_wealth_grid
@@ -201,6 +186,6 @@
     current_value = np.zeros((2, n_grid_wealth + 1))
     current_value[0, 1:] = endogenous_wealth_grid
     current_value[1, 0] = expected_value[0]
-    current_value[1, 1:] = current_period_value
+    current_value[1, 1:] = current_period_utility + beta * expected_value
 
     return current_policy, current_value