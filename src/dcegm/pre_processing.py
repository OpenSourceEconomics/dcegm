--- conflicted
+++ resolved
@@ -4,7 +4,6 @@
 from typing import Tuple
 
 import numpy as np
-<<<<<<< HEAD
 from dcegm.aggregate_policy_value import calc_value
 
 
@@ -13,30 +12,7 @@
     options,
     user_utility_functions,
     user_budget_constraint,
-):
-=======
-import pandas as pd
-from dcegm.aggregate_policy_value import calc_current_period_policy
-from dcegm.aggregate_policy_value import calc_current_period_value
-from dcegm.aggregate_policy_value import calc_expected_value
-from dcegm.aggregate_policy_value import calc_next_period_choice_probs
-from dcegm.integration import quadrature_legendre
-
-
-def get_partial_functions(
-    params: pd.DataFrame,
-    options: Dict[str, int],
-    exogenous_savings_grid: Callable,
-    user_utility_func: Callable,
-    user_marginal_utility_func: Callable,
-    user_inverse_marginal_utility_func: Callable,
-    user_budget_constraint: Callable,
-    user_marginal_next_period_wealth: Callable,
 ) -> Tuple[
-    Callable,
-    Callable,
-    Callable,
-    Callable,
     Callable,
     Callable,
     Callable,
@@ -44,8 +20,6 @@
     Callable,
 ]:
     """Create partial functions."""
->>>>>>> 73ee8493
-
     compute_utility = partial(
         user_utility_functions["utility"],
         params=params,
@@ -128,61 +102,9 @@
     policy_arr[:] = np.nan
     value_arr[:] = np.nan
 
-<<<<<<< HEAD
     return policy_arr, value_arr
-=======
-    return policy_arr, value_arr
+    
 
-
-def _store_current_period_policy_and_value(
-    current_period_policy: np.ndarray,
-    current_period_value: np.ndarray,
-    expected_value: np.ndarray,
-    savings_grid: np.ndarray,
-    options: Dict[str, int],
-) -> Tuple[np.ndarray, np.ndarray]:
-    """Store the current period policy and value functions.
-
-    Args:
-        current_period_policy (np.ndarray): 1d array of shape (n_grid_wealth,)
-            containing the agent's current period policy rule.
-        expected_value (np.ndarray): (np.ndarray): 1d array of shape (n_grid_wealth,)
-            containing the agent's expected value of the next period.
-        child_state (np.ndarray): 1d array of shape (n_state_variables,) denoting
-            the current child state.
-        savings_grid (np.ndarray): 1d array of shape (n_grid_wealth,) containing the
-            exogenous savings grid .
-        params (pd.DataFrame): Model parameters indexed with multi-index of the
-            form ("category", "name") and two columns ["value", "comment"].
-        options (dict): Options dictionary.
-        compute_utility (callable): User-defined function to compute the agent's
-            utility. The input ```params``` is already partialled in.
-
-    Returns:
-        (tuple): Tuple containing:
-
-        - current_policy (np.ndarray): 2d array of the agent's period- and
-            choice-specific consumption policy. Shape (2, 1.1 * (n_grid_wealth + 1)).
-            Position [0, :] contains the endogenous grid over wealth M,
-            and [1, :] stores the corresponding value of the policy function c(M, d).
-        - current_value (np.ndarray): 2d array of the agent's period- and
-            choice-specific value function. Shape (2, 1.1 * (n_grid_wealth + 1)).
-            Position [0, :] contains the endogenous grid over wealth M,
-            and [1, :] stores the corresponding value of the value function v(M, d).
-
-    """
-    n_grid_wealth = options["grid_points_wealth"]
-
-    endogenous_wealth_grid = savings_grid + current_period_policy
-
-    current_policy = np.zeros((2, n_grid_wealth + 1))
-    current_policy[0, 1:] = endogenous_wealth_grid
-    current_policy[1, 1:] = current_period_policy
-
-    current_value = np.zeros((2, n_grid_wealth + 1))
-    current_value[0, 1:] = endogenous_wealth_grid
-    current_value[1, 0] = expected_value[0]
     current_value[1, 1:] = current_period_value
 
-    return current_policy, current_value
->>>>>>> 73ee8493
+    return current_policy, current_value