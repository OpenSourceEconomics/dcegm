"""Interface for the DC-EGM algorithm."""
from functools import partial
from typing import Callable
from typing import Dict
from typing import Tuple

import numpy as np
import pandas as pd
from dcegm.egm_step import do_egm_step
from dcegm.integration import quadrature_legendre
from dcegm.pre_processing import create_multi_dim_arrays
from dcegm.pre_processing import get_partial_functions
from dcegm.state_space import get_child_states
from dcegm.upper_envelope_step import do_upper_envelope_step


def solve_dcegm(
    params: pd.DataFrame,
    options: Dict[str, int],
    utility_functions: Dict[str, Callable],
    budget_functions: Dict[str, Callable],
    state_space_functions: Dict[str, Callable],
    solve_final_period: Callable,
    transition_matrix_by_state: Callable,
) -> Tuple[np.ndarray, np.ndarray]:
    """Solves a discrete-continuous life-cycle model using the DC-EGM algorithm.

    EGM stands for Endogenous Grid Method.

    Args:
        params (pd.DataFrame): Model parameters indexed with multi-index of the
            form ("category", "name") and two columns ["value", "comment"].
        options (dict): Options dictionary.
        utility_functions (Dict[str, callable]): Dictionary of three user-supplied
            functions for computation of:

            (i) utility
            (ii) inverse marginal utility
            (iii) next period marginal utility
        budget_functions (Dict[str, callable]): Dictionary of two user-supplied
            functions for computation of:

            (i) the budget constraint
            (ii) marginal budget constraint with respect to end of period assets
        state_space_functions (Dict[str, callable]): Dictionary of two user-supplied
            functions to:

            (i) create the state space
            (ii) get the state specific choice set
        solve_final_period (callable): User-supplied function for solving the agent's
            last period.

     Returns:
        (tuple): Tuple containing:

        - policy (np.ndarray): Multi-dimensional np.ndarray storing the
            choice-specific policy function; of shape
            [n_states, n_discrete_choices, 2, 1.1 * n_grid_wealth].
            Position [.., 0, :] contains the endogenous grid over wealth M,
            and [.., 1, :] stores the corresponding value of the policy function
            c(M, d), for each state and each discrete choice.

        - value (np.ndarray): Multi-dimensional np.ndarray storing the
            choice-specific value functions; of shape
            [n_states, n_discrete_choices, 2, 1.1 * n_grid_wealth].
            Position [.., 0, :] contains the endogenous grid over wealth M,
            and [.., 1, :] stores the corresponding value of the value function
            v(M, d), for each state and each discrete choice.

    """
    max_wealth = params.loc[("assets", "max_wealth"), "value"]
    n_periods = options["n_periods"]
    n_grid_wealth = options["grid_points_wealth"]

    exogenous_savings_grid = np.linspace(0, max_wealth, n_grid_wealth)

    create_state_space = state_space_functions["create_state_space"]
    get_state_specific_choice_set = state_space_functions[
        "get_state_specific_choice_set"
    ]
    state_space, state_indexer = create_state_space(options)
    policy_arr, value_arr = create_multi_dim_arrays(state_space, options)

    quad_points, quad_weights = quadrature_legendre(
        options["quadrature_points_stochastic"],
        params.loc[("shocks", "sigma"), "value"],
    )

    (
        compute_utility,
        compute_marginal_utility,
<<<<<<< HEAD
        compute_inverse_marginal_utility,
        compute_value_constrained,
=======
        compute_current_policy,
        compute_current_value,
>>>>>>> 5d9ad087
        compute_expected_value,
        compute_next_choice_probs,
        compute_next_wealth_matrices,
        compute_next_marginal_wealth,
        store_current_policy_and_value,
    ) = get_partial_functions(
        params,
        options,
        quad_points,
        quad_weights,
        exogenous_savings_grid,
        user_utility_func=utility_functions["utility"],
        user_marginal_utility_func=utility_functions["marginal_utility"],
        user_inverse_marginal_utility_func=utility_functions[
            "inverse_marginal_utility"
        ],
        user_budget_constraint=budget_functions["budget_constraint"],
        user_marginal_next_period_wealth=budget_functions["marginal_budget_constraint"],
    )

    _state_indices_final_period = np.where(state_space[:, 0] == n_periods - 1)
    states_final_period = state_space[_state_indices_final_period]
    policy_final, value_final = solve_final_period(
        states=states_final_period,
        savings_grid=exogenous_savings_grid,
        options=options,
        compute_utility=compute_utility,
    )

    policy_arr[_state_indices_final_period, ...] = policy_final
    value_arr[_state_indices_final_period, ...] = value_final

    for period in range(n_periods - 2, -1, -1):

        state_subspace = state_space[np.where(state_space[:, 0] == period)]

        for state in state_subspace:

            current_state_index = state_indexer[tuple(state)]
            child_nodes = get_child_states(
                state,
                state_space,
                state_indexer,
                get_state_specific_choice_set=get_state_specific_choice_set,
            )
            trans_mat_state = transition_matrix_by_state(state)
            for child_states_choice in child_nodes:

<<<<<<< HEAD
                current_policy, current_value, expected_value = do_egm_step(
                    child_states_choice,
                    quad_weights,
                    state_indexer,
                    state_space,
                    quad_weights,
                    trans_mat_state,
=======
                current_policy, current_value = do_egm_step(
                    child_state,
                    child_node_choice_set,
>>>>>>> 5d9ad087
                    options=options,
                    compute_marginal_utility=compute_marginal_utility,
<<<<<<< HEAD
                    compute_inverse_marginal_utility=compute_inverse_marginal_utility,
                    compute_value_constrained=compute_value_constrained,
=======
                    compute_current_policy=compute_current_policy,
                    compute_current_value=compute_current_value,
>>>>>>> 5d9ad087
                    compute_expected_value=compute_expected_value,
                    compute_next_choice_probs=compute_next_choice_probs,
                    compute_next_wealth_matrices=compute_next_wealth_matrices,
                    compute_next_marginal_wealth=compute_next_marginal_wealth,
                    store_current_policy_and_value=store_current_policy_and_value,
                    get_state_specific_choice_set=get_state_specific_choice_set,
                    policy_array=policy_arr,
                    value_array=value_arr,
                )

                if options["n_discrete_choices"] > 1:
                    compute_value = partial(
                        compute_current_value,
                        choice=child_state[1],  # working decision
                    )
                    current_policy, current_value = do_upper_envelope_step(
                        current_policy,
                        current_value,
                        options=options,
                        compute_value=compute_value,
                    )

                # Store
                policy_arr[
                    current_state_index,
                    child_states_choice[0][1],
                    :,
                    : current_policy.shape[1],
                ] = current_policy
                value_arr[
                    current_state_index,
                    child_states_choice[0][1],
                    :,
                    : current_value.shape[1],
                ] = current_value

    return policy_arr, value_arr<|MERGE_RESOLUTION|>--- conflicted
+++ resolved
@@ -89,13 +89,8 @@
     (
         compute_utility,
         compute_marginal_utility,
-<<<<<<< HEAD
         compute_inverse_marginal_utility,
-        compute_value_constrained,
-=======
-        compute_current_policy,
         compute_current_value,
->>>>>>> 5d9ad087
         compute_expected_value,
         compute_next_choice_probs,
         compute_next_wealth_matrices,
@@ -144,28 +139,16 @@
             trans_mat_state = transition_matrix_by_state(state)
             for child_states_choice in child_nodes:
 
-<<<<<<< HEAD
                 current_policy, current_value, expected_value = do_egm_step(
                     child_states_choice,
-                    quad_weights,
                     state_indexer,
                     state_space,
                     quad_weights,
                     trans_mat_state,
-=======
-                current_policy, current_value = do_egm_step(
-                    child_state,
-                    child_node_choice_set,
->>>>>>> 5d9ad087
                     options=options,
                     compute_marginal_utility=compute_marginal_utility,
-<<<<<<< HEAD
                     compute_inverse_marginal_utility=compute_inverse_marginal_utility,
-                    compute_value_constrained=compute_value_constrained,
-=======
-                    compute_current_policy=compute_current_policy,
                     compute_current_value=compute_current_value,
->>>>>>> 5d9ad087
                     compute_expected_value=compute_expected_value,
                     compute_next_choice_probs=compute_next_choice_probs,
                     compute_next_wealth_matrices=compute_next_wealth_matrices,
@@ -179,7 +162,7 @@
                 if options["n_discrete_choices"] > 1:
                     compute_value = partial(
                         compute_current_value,
-                        choice=child_state[1],  # working decision
+                        choice=child_states_choice[0][1],  # working decision
                     )
                     current_policy, current_value = do_upper_envelope_step(
                         current_policy,
