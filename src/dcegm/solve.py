"""Interface for the DC-EGM algorithm."""
from functools import partial
from typing import Callable
from typing import Dict

import jax.numpy as jnp
import numpy as np
import pandas as pd
from dcegm.egm import calculate_candidate_solutions_from_euler_equation
from dcegm.final_period import solve_final_period
from dcegm.integration import quadrature_legendre
from dcegm.interpolation import interpolate_and_calc_marginal_utilities
from dcegm.marg_utilities_and_exp_value import (
    aggregate_marg_utils_exp_values,
)
from dcegm.pre_processing import convert_params_to_dict
from dcegm.pre_processing import get_partial_functions
from dcegm.state_space import (
    create_period_state_and_state_choice_objects,
)
from dcegm.state_space import create_state_choice_space
from dcegm.state_space import get_map_from_state_to_child_nodes
from jax import jit
from jax import vmap


def get_solve_function(
    options: Dict[str, int],
    exog_savings_grid: jnp.ndarray,
    utility_functions: Dict[str, Callable],
    budget_constraint: Callable,
    state_space_functions: Dict[str, Callable],
    final_period_solution: Callable,
    transition_function: Callable,
) -> Callable:
    """Create a solve function, which only takes params as input.

    Args:
        options (dict): Options dictionary.
        exog_savings_grid (jnp.ndarray): 1d array of shape (n_grid_wealth,) containing
            the user-supplied exogenous savings grid.
        utility_functions (Dict[str, callable]): Dictionary of three user-supplied
            functions for computation of:
            (i) utility
            (ii) inverse marginal utility
            (iii) next period marginal utility
        budget_constraint (callable): Callable budget constraint.
        state_space_functions (Dict[str, callable]): Dictionary of two user-supplied
            functions to:
            (i) create the state space
            (ii) get the state specific choice set
        final_period_solution (callable): User-supplied function for solving the agent's
            last period.
        transition_function (callable): User-supplied function returning for each
            state a transition matrix vector.

    Returns:
        callable: The partial solve function that only takes ```params``` as input.

    """

    n_periods = options["n_periods"]
    # max_wealth = params_dict["max_wealth"]
    # n_grid_wealth = options["grid_points_wealth"]
    # exog_savings_grid = jnp.linspace(0, max_wealth, n_grid_wealth)

    # ToDo: Make interface with several draw possibilities.
    # ToDo: Some day make user supplied draw function.
    income_shock_draws_unscaled, income_shock_weights = quadrature_legendre(
        options["quadrature_points_stochastic"]
    )

    get_transition_vector_by_state = transition_function
    (
        compute_utility,
        compute_marginal_utility,
        compute_inverse_marginal_utility,
        compute_value,
        compute_next_period_wealth,
        compute_upper_envelope,
        # get_transition_vector_by_state,
    ) = get_partial_functions(
        options,
        user_utility_functions=utility_functions,
        user_budget_constraint=budget_constraint,
        exogenous_transition_function=transition_function,
    )
    create_state_space = state_space_functions["create_state_space"]

    state_space, map_state_to_state_space_index = create_state_space(options)
    # breakpoint()
    (
        state_choice_space,
        map_state_choice_vec_to_parent_state,
        reshape_state_choice_vec_to_mat,
        transform_between_state_and_state_choice_space,
    ) = create_state_choice_space(
        state_space,
        map_state_to_state_space_index,
        state_space_functions["get_state_specific_choice_set"],
    )

    map_state_to_post_decision_child_nodes = get_map_from_state_to_child_nodes(
        state_space=state_space,
        state_choice_space=state_choice_space,
        map_state_to_index=map_state_to_state_space_index,
    )

    final_period_solution_partial = partial(
        final_period_solution,
        compute_utility=compute_utility,
        compute_marginal_utility=compute_marginal_utility,
        options=options,
    )

    period_specific_state_objects = create_period_state_and_state_choice_objects(
        state_space=state_space,
        state_choice_space=state_choice_space,
        map_state_choice_vec_to_parent_state=map_state_choice_vec_to_parent_state,
        reshape_state_choice_vec_to_mat=reshape_state_choice_vec_to_mat,
        transform_between_state_and_state_choice_space=transform_between_state_and_state_choice_space,
        n_periods=n_periods,
<<<<<<< HEAD
        taste_shock_scale=taste_shock_scale,
        discount_factor=discount_factor,
        interest_rate=interest_rate,
        compute_marginal_utility=compute_marginal_utility,
        compute_inverse_marginal_utility=compute_inverse_marginal_utility,
        compute_value=compute_value,
        compute_next_period_wealth=compute_next_period_wealth,
        get_transition_vector_by_state=get_transition_vector_by_state,
        compute_upper_envelope=compute_upper_envelope,
        final_period_solution_partial=final_period_solution_partial,
=======
>>>>>>> 6d3c7c17
    )
    backward_jit = jit(
        partial(
            backward_induction,
            period_specific_state_objects=period_specific_state_objects,
            exog_savings_grid=exog_savings_grid,
            state_space=state_space,
            map_state_to_post_decision_child_nodes=map_state_to_post_decision_child_nodes,
            income_shock_draws_unscaled=income_shock_draws_unscaled,
            income_shock_weights=income_shock_weights,
            n_periods=n_periods,
            compute_marginal_utility=compute_marginal_utility,
            compute_inverse_marginal_utility=compute_inverse_marginal_utility,
            compute_value=compute_value,
            compute_next_period_wealth=compute_next_period_wealth,
            transition_vector_by_state=transition_vector_by_state,
            compute_upper_envelope=compute_upper_envelope,
            final_period_solution_partial=final_period_solution_partial,
        )
    )

    def solve_func(params):
        params_dict_int = convert_params_to_dict(params)
        return backward_jit(params=params_dict_int)

    return solve_func


def solve_dcegm(
    params: pd.DataFrame,
    options: Dict[str, int],
    exog_savings_grid: jnp.ndarray,
    utility_functions: Dict[str, Callable],
    budget_constraint: Callable,
    state_space_functions: Dict[str, Callable],
    final_period_solution: Callable,
    transition_function: Callable,
) -> Dict[int, np.ndarray]:
    """Solve a discrete-continuous life-cycle model using the DC-EGM algorithm.

    Args:
        params (pd.DataFrame): Params DataFrame.
        options (dict): Options dictionary.
        exog_savings_grid (jnp.ndarray): 1d array of shape (n_grid_wealth,) containing
            the user-supplied exogenous savings grid.
        utility_functions (Dict[str, callable]): Dictionary of three user-supplied
            functions for computation of:
            (i) utility
            (ii) inverse marginal utility
            (iii) next period marginal utility
        budget_constraint (callable): Callable budget constraint.
        state_space_functions (Dict[str, callable]): Dictionary of two user-supplied
            functions to:
            (i) create the state space
            (ii) get the state specific choice set
        final_period_solution (callable): User-supplied function for solving the agent's
            last period.
        transition_function (callable): User-supplied function returning for each
            state a transition matrix vector.

    Returns:
        dict: Dictionary containing the period-specific endog_grid, policy_left,
            policy_right, and value from the backward induction.

    """
    backward_jit = get_solve_function(
        options=options,
        exog_savings_grid=exog_savings_grid,
        utility_functions=utility_functions,
        budget_constraint=budget_constraint,
        state_space_functions=state_space_functions,
        final_period_solution=final_period_solution,
        transition_function=transition_function,
    )

    results = backward_jit(
        params=params,
    )
    return results


def backward_induction(
    params: Dict[str, float],
    period_specific_state_objects: Dict[int, jnp.ndarray],
    exog_savings_grid: np.ndarray,
    state_space: np.ndarray,
    map_state_to_post_decision_child_nodes: np.ndarray,
    income_shock_draws_unscaled: np.ndarray,
    income_shock_weights: np.ndarray,
    n_periods: int,
    compute_marginal_utility: Callable,
    compute_inverse_marginal_utility: Callable,
    compute_value: Callable,
    compute_next_period_wealth: Callable,
    get_transition_vector_by_state: Callable,
    compute_upper_envelope: Callable,
    final_period_solution_partial: Callable,
) -> Dict[int, np.ndarray]:
    """Do backward induction and solve for optimal policy and value function.

    Args:
        params (dict): Dictionary containing the model parameters.
        period_specififc_state_objects (dict): Dictionary containing period-specific
            state and state-choice objects.
        exogenous_savings_grid (np.ndarray): 1d array of shape (n_grid_wealth,)
            containing the exogenous savings grid.
        state_space (np.ndarray): 2d array of shape (n_states, n_state_variables + 1)
            which serves as a collection of all possible states. By convention,
            the first column must contain the period and the last column the
            exogenous processes. Any other state variables are in between.
            E.g. if the two state variables are period and lagged choice and all choices
            are admissible in each period, the shape of the state space array is
            (n_periods * n_choices, 3).
        state_choice_space (np.ndarray): 2d array of shape
            (n_feasible_states, n_state_and_exog_variables + 1) containing all
            feasible state-choice combinations. By convention, the second to last
            column contains the exogenous process. The last column always contains the
            choice to be made (which is not a state variable).
        map_state_to_index (np.ndarray): Indexer array that maps states to indexes.
            The shape of this object is quite complicated. For each state variable it
            has the number of possible states as rows, i.e.
            (n_poss_states_state_var_1, n_poss_states_state_var_2, ....).
        map_state_to_post_decision_child_nodes (np.ndarray): 2d array of shape
            (n_feasible_state_choice_combs, n_choices * n_exog_processes)
            containing indices of all child nodes the agent can reach
            from any given state.
        income_shock_draws (np.ndarray): 1d array of shape (n_quad_points,)
            containing the Hermite quadrature points.
        income_shock_weights (np.ndarrray): 1d array of shape
            (n_stochastic_quad_points) with weights for each stoachstic shock draw.
        n_periods (int): Number of periods.
        taste_shock_scale (float): The taste shock scale.
        compute_marginal_utility (callable): User-defined function to compute the
            agent's marginal utility. The input ```params``` is already partialled
            in.
        compute_inverse_marginal_utility (Callable): Function for calculating the
            inverse marginal utiFality, which takes the marginal utility as only
             input.
        compute_value (callable): Function for calculating the value from
            consumption level, discrete choice and expected value. The inputs
            ```discount_rate``` and ```compute_utility``` are already partialled in.
        compute_next_period_wealth (callable): User-defined function to compute the
            agent's wealth of the next period (t + 1). The inputs
            ```saving```, ```shock```, ```params``` and ```options```
            are already partialled in.
        get_transition_vector_by_state (Callable): Partialled transition function
            return transition vector for each state.
        compute_upper_envelope (Callable): Function for calculating the upper
            envelope of the policy and value function. If the number of discrete
            choices is 1, this function is a dummy function that returns the policy
            and value function as is, without performing a fast upper envelope scan.
        final_period_partial (Callable): Partialled function for calculating the
            consumption as well as value function and marginal utility in the final
            period.

    Returns:
        dict: Dictionary containing the period-specific endog_grid, policy_left,
            policy_right, and value from the backward induction.

    """
    taste_shock_scale = params["lambda"]
    income_shock_draws = income_shock_draws_unscaled * params["sigma"]

    results = {}

    # Calculate beginning of period resources for all periods, given exogenous savings
    # and income shocks from last period
    begin_of_period_resources = vmap(
        vmap(
            vmap(compute_next_period_wealth, in_axes=(None, None, 0, None)),
            in_axes=(None, 0, None, None),
        ),
        in_axes=(0, None, None, None),
    )(state_space, exog_savings_grid, income_shock_draws, params)

    state_objects = period_specific_state_objects[n_periods - 1]
    resources_last_period = begin_of_period_resources[
        state_objects["idx_state_of_state_choice"]
    ]

    marg_util_interpolated, value_interpolated, policy_final = solve_final_period(
        state_choice_mat=state_objects["state_choice_mat"],
        resources=resources_last_period,
        final_period_solution_partial=final_period_solution_partial,
        params=params,
    )
    final_period_results = {}
    # Choose which draw we take for policy and value function as those are note
    # saved with respect to the draws
    middle_of_draws = int(len(income_shock_draws) + 1 / 2)
    final_period_results["value"] = value_interpolated[:, :, middle_of_draws]
    final_period_results["policy_left"] = policy_final[:, :, middle_of_draws]
    final_period_results["policy_right"] = policy_final[:, :, middle_of_draws]
    final_period_results["endog_grid"] = resources_last_period[:, :, middle_of_draws]

    results[n_periods - 1] = final_period_results

    for period in range(n_periods - 2, -1, -1):
        state_objects = period_specific_state_objects[period]

        # Aggregate the marginal utilities and expected values over all choices and
        # income shock draws
        marg_util, emax = aggregate_marg_utils_exp_values(
            value_state_choice_specific=value_interpolated,
            marg_util_state_choice_specific=marg_util_interpolated,
            reshape_state_choice_vec_to_mat=state_objects[
                "reshape_state_choice_vec_to_mat"
            ],
            transform_between_state_and_state_choice_vec=state_objects[
                "transform_between_state_and_state_choice_vec"
            ],
            taste_shock_scale=taste_shock_scale,
            income_shock_weights=income_shock_weights,
        )

        (
            endog_grid_candidate,
            value_candidate,
            policy_candidate,
            expected_value,
        ) = calculate_candidate_solutions_from_euler_equation(
            marg_util=marg_util,
            emax=emax,
            idx_state_choices_period=state_objects["idxs_state_choices"],
            map_state_to_post_decision_child_nodes=map_state_to_post_decision_child_nodes,
<<<<<<< HEAD
            exogenous_savings_grid=exogenous_savings_grid,
            discount_factor=discount_factor,
            interest_rate=interest_rate,
            get_transition_vector_by_state=get_transition_vector_by_state,
            state_choices_period=state_choice_combs,
=======
            exogenous_savings_grid=exog_savings_grid,
            transition_vector_by_state=transition_vector_by_state,
            state_choice_mat=state_objects["state_choice_mat"],
>>>>>>> 6d3c7c17
            compute_inverse_marginal_utility=compute_inverse_marginal_utility,
            compute_value=compute_value,
            params=params,
        )

        # Run upper envelope to remove suboptimal candidates
        (
            endog_grid_state_choice,
            policy_left_state_choice,
            policy_right_state_choice,
            value_state_choice,
        ) = vmap(
            compute_upper_envelope,
            in_axes=(0, 0, 0, 0, 0, None, None),  # vmap over state-choice combs
        )(
            endog_grid_candidate,
            policy_candidate,
            value_candidate,
            expected_values[:, 0],
            state_objects["state_choice_mat"][:, -1],
            params,
            compute_value,
        )
        resources_period = begin_of_period_resources[
            state_objects["idx_state_of_state_choice"]
        ]

<<<<<<< HEAD
        # Run upper envolope to remove suboptimal candidates
        for state_choice_idx, state_choice_vec in enumerate(state_choice_combs):
            choice = state_choice_vec[-1]

            endog_grid, policy, value = compute_upper_envelope(
                endog_grid=endog_grid_candidate[state_choice_idx],
                policy=policy_candidate[state_choice_idx],
                value=value_candidate[state_choice_idx],
                expected_value_zero_savings=expected_value[state_choice_idx, 0],
                exog_grid=exogenous_savings_grid,
                choice=choice,
                compute_value=compute_value,
            )

            endog_grid_state_choice[state_choice_idx, : len(endog_grid)] = endog_grid
            policy_state_choice[state_choice_idx, : len(policy)] = policy
            value_state_choice[state_choice_idx, : len(policy)] = value

=======
        # ToDo: reorder function arguments
>>>>>>> 6d3c7c17
        marg_util_interpolated, value_interpolated = vmap(
            interpolate_and_calc_marginal_utilities,
            in_axes=(None, None, 0, 0, 0, 0, 0, 0, None),
        )(
            compute_marginal_utility,
            compute_value,
            state_objects["state_choice_mat"][:, -1],
            resources_period,
            endog_grid_state_choice,
            policy_left_state_choice,
            policy_right_state_choice,
            value_state_choice,
            params,
        )
        period_results = {}
        period_results["policy_left"] = policy_left_state_choice
        period_results["policy_right"] = policy_right_state_choice
        period_results["endog_grid"] = endog_grid_state_choice
        period_results["value"] = value_state_choice

        results[period] = period_results

    return results<|MERGE_RESOLUTION|>--- conflicted
+++ resolved
@@ -119,21 +119,9 @@
         map_state_choice_vec_to_parent_state=map_state_choice_vec_to_parent_state,
         reshape_state_choice_vec_to_mat=reshape_state_choice_vec_to_mat,
         transform_between_state_and_state_choice_space=transform_between_state_and_state_choice_space,
-        n_periods=n_periods,
-<<<<<<< HEAD
-        taste_shock_scale=taste_shock_scale,
-        discount_factor=discount_factor,
-        interest_rate=interest_rate,
-        compute_marginal_utility=compute_marginal_utility,
-        compute_inverse_marginal_utility=compute_inverse_marginal_utility,
-        compute_value=compute_value,
-        compute_next_period_wealth=compute_next_period_wealth,
-        get_transition_vector_by_state=get_transition_vector_by_state,
-        compute_upper_envelope=compute_upper_envelope,
-        final_period_solution_partial=final_period_solution_partial,
-=======
->>>>>>> 6d3c7c17
-    )
+        n_periods=n_periods
+    )
+    
     backward_jit = jit(
         partial(
             backward_induction,
@@ -358,17 +346,9 @@
             emax=emax,
             idx_state_choices_period=state_objects["idxs_state_choices"],
             map_state_to_post_decision_child_nodes=map_state_to_post_decision_child_nodes,
-<<<<<<< HEAD
-            exogenous_savings_grid=exogenous_savings_grid,
-            discount_factor=discount_factor,
-            interest_rate=interest_rate,
-            get_transition_vector_by_state=get_transition_vector_by_state,
-            state_choices_period=state_choice_combs,
-=======
             exogenous_savings_grid=exog_savings_grid,
             transition_vector_by_state=transition_vector_by_state,
             state_choice_mat=state_objects["state_choice_mat"],
->>>>>>> 6d3c7c17
             compute_inverse_marginal_utility=compute_inverse_marginal_utility,
             compute_value=compute_value,
             params=params,
@@ -396,28 +376,7 @@
             state_objects["idx_state_of_state_choice"]
         ]
 
-<<<<<<< HEAD
-        # Run upper envolope to remove suboptimal candidates
-        for state_choice_idx, state_choice_vec in enumerate(state_choice_combs):
-            choice = state_choice_vec[-1]
-
-            endog_grid, policy, value = compute_upper_envelope(
-                endog_grid=endog_grid_candidate[state_choice_idx],
-                policy=policy_candidate[state_choice_idx],
-                value=value_candidate[state_choice_idx],
-                expected_value_zero_savings=expected_value[state_choice_idx, 0],
-                exog_grid=exogenous_savings_grid,
-                choice=choice,
-                compute_value=compute_value,
-            )
-
-            endog_grid_state_choice[state_choice_idx, : len(endog_grid)] = endog_grid
-            policy_state_choice[state_choice_idx, : len(policy)] = policy
-            value_state_choice[state_choice_idx, : len(policy)] = value
-
-=======
-        # ToDo: reorder function arguments
->>>>>>> 6d3c7c17
+
         marg_util_interpolated, value_interpolated = vmap(
             interpolate_and_calc_marginal_utilities,
             in_axes=(None, None, 0, 0, 0, 0, 0, 0, None),
