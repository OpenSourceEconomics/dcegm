"""Interface for the DC-EGM algorithm."""
import copy
from typing import Callable
from typing import Dict
from typing import Tuple

import numpy as np
import pandas as pd
from dcegm.egm_step import do_egm_step
from dcegm.state_space import create_state_space
from dcegm.state_space import get_child_states
from dcegm.state_space import get_index_by_state
from dcegm.state_space import get_state_specific_choice_set
from dcegm.upper_envelope_step import do_upper_envelope_step
from scipy.special import roots_sh_legendre
from scipy.stats import norm


def solve_dcegm(
    params: pd.DataFrame,
    options: Dict[str, int],
    utility_functions: Dict[str, callable],
) -> Tuple[np.ndarray, np.ndarray]:
    """Solves a discrete-continuous life-cycle model using the DC-EGM algorithm.

    EGM stands for Endogenous Grid Method.

    Args:
        params (pd.DataFrame): Model parameters indexed with multi-index of the
            form ("category", "name") and two columns ["value", "comment"].
        options (dict): Options dictionary.
        utility_functions (Dict[str, callable]): Dictionary of three user-supplied
            functions for computation of:

            (i) utility
            (ii) inverse marginal utility
            (iii) next period marginal utility

     Returns:
        (tuple): Tuple containing

        - policy (np.ndarray): Multi-dimensional np.ndarray storing the
            choice-specific policy function; of shape
            [n_periods, n_discrete_choices, 2, 1.1 * n_grid_wealth].
            Position [.., 0, :] of contains the endogenous grid over wealth M,
            and [.., 1, :] stores the corresponding value of the policy function
            c(M, d), for each time period and each discrete choice.
        - value (np.ndarray): Multi-dimensional np.ndarray storing the
            choice-specific value functions; of shape
            [n_periods, n_discrete_choices, 2, 1.1 * n_grid_wealth].
            Position [.., 0, :] of contains the endogenous grid over wealth M,
            and [.., 1, :] stores the corresponding value of the value function
            v(M, d), for each time period and each discrete choice.
    """
    max_wealth = params.loc[("assets", "max_wealth"), "value"]
    n_periods = options["n_periods"]
    n_grid_wealth = options["grid_points_wealth"]
    n_quad_points = options["quadrature_points_stochastic"]
    sigma = params.loc[("shocks", "sigma"), "value"]

    savings_grid = np.linspace(0, max_wealth, n_grid_wealth)

    state_space, state_indexer = create_state_space(options)

    # Gauss-Legendre (shifted) quadrature over the interval [0,1].
    # Standard Gauss-Legendre quadrature (scipy.special.roots_legendre)
    # integrates over [-1, 1].
    quad_points, quad_weights = roots_sh_legendre(n_quad_points)
    quad_points_normal = norm.ppf(quad_points)

    exogenous_grid = {
        "savings": savings_grid,
        "quadrature_points": quad_points_normal * sigma,
        "quadrature_weights": quad_weights,
    }

    policy_arr, value_arr = _create_multi_dim_arrays(state_space, options)
    policy_arr, value_arr = solve_final_period(
        state_space,
        state_indexer,
        policy_arr,
        value_arr,
        savings_grid=savings_grid,
        params=params,
        options=options,
        compute_utility=utility_functions["utility"],
    )

    # Backwards induction from second to last period (T - 1)
    for period in range(n_periods - 2, -1, -1):

        subset_states = state_space[np.where(state_space[:, 0] == period)]

        for state in subset_states:
<<<<<<< HEAD
            current_state_index = get_index_by_state(state, state_indexer)
            child_nodes = get_child_states(state, state_space, state_indexer)

=======
            current_state_index = get_index_by_state(state, indexer)
            child_nodes = get_child_states(state, state_space, indexer)
>>>>>>> 842b626b
            for child_state in child_nodes:
                child_state_ind = get_index_by_state(child_state, state_indexer)
                next_period_policy = policy_arr[child_state_ind]
                next_period_value = value_arr[child_state_ind]
                child_node_choice_set = get_state_specific_choice_set(
                    child_state, state_space, state_indexer
                )

                (current_policy, current_value, expected_value,) = do_egm_step(
                    child_state,
                    child_node_choice_set,
                    params=params,
                    options=options,
                    exogenous_grid=exogenous_grid,
                    utility_functions=utility_functions,
                    next_period_policy=next_period_policy,
                    next_period_value=next_period_value,
                )

                if options["n_discrete_choices"] > 1:
                    (current_policy, current_value) = do_upper_envelope_step(
                        current_policy,
                        current_value,
                        expected_value=expected_value,
                        params=params,
                        options=options,
                        compute_utility=utility_functions["utility"],
                    )

                # Store
                policy_arr[
                    current_state_index,
                    child_state[1],
                    :,
                    : current_policy.shape[1],
                ] = current_policy
                value_arr[
                    current_state_index,
                    child_state[1],
                    :,
                    : current_value.shape[1],
                ] = current_value

    return policy_arr, value_arr


def solve_final_period(
    state_space: np.ndarray,
    indexer: np.ndarray,
    policy: np.ndarray,
    value: np.ndarray,
    savings_grid: np.ndarray,
    *,
    params: pd.DataFrame,
    options: Dict[str, int],
    compute_utility: Callable,
) -> Tuple[np.ndarray, np.ndarray]:
    """Computes solution to final period for policy and value function.

    Args:
        state_space (np.ndarray): Collection of all possible states.
        indexer (np.ndarray): Indexer object, that maps states to indexes.
        policy (np.ndarray): Multi-dimensional np.ndarray storing the
            choice-specific policy function; of shape
            [n_periods, n_discrete_choices, 2, 1.1 * n_grid_wealth].
            Position [.., 0, :] of contains the endogenous grid over wealth M,
            and [.., 1, :] stores the corresponding value of the policy function
            c(M, d), for each time period and each discrete choice.
        value (np.ndarray): Multi-dimensional np.ndarray storing the
            choice-specific value functions; of shape
            [n_periods, n_discrete_choices, 2, 1.1 * n_grid_wealth].
            Position [.., 0, :] of contains the endogenous grid over wealth M,
            and [.., 1, :] stores the corresponding value of the value function
            v(M, d), for each time period and each discrete choice.
        savings_grid (np.ndarray): Array of shape (n_wealth_grid,) denoting the
            exogenous savings grid.
        params (pd.DataFrame): Model parameters indexed with multi-index of the
            form ("category", "name") and two columns ["value", "comment"].
        options (dict): Options dictionary.
        compute_utility (callable): Function for computation of agent's utility.

    Returns:
        (tuple): Tuple containing

        - policy (List[np.ndarray]): Nested list of np.ndarrays storing the
            choice-specific consumption policies with the solution for the final
            period included.
        - value (List[np.ndarray]): Nested list of np.ndarrays storing the
            choice-specific value functions with the solution for the final period
            included.
    """
    n_periods = options["n_periods"]
    n_choices = options["n_discrete_choices"]

    # In last period, nothing is saved for the next period (since there is none).
    # Hence, everything is consumed, c_T(M, d) = M
    states_last_period = state_space[np.where(state_space[:, 0] == n_periods - 1)]

    end_grid = savings_grid.shape[0] + 1
    for state in states_last_period:
        state_index = indexer[state[0], state[1]]

        for choice in range(n_choices):
            policy[state_index, choice, 0, 1:end_grid] = copy.deepcopy(
                savings_grid
            )  # M
            policy[state_index, choice, 1, 1:end_grid] = copy.deepcopy(
                policy[state_index, choice, 0, 1:end_grid]
            )  # c(M, d)
            policy[state_index, choice, 0, 0] = 0
            policy[state_index, choice, 1, 0] = 0

            value[state_index, choice, 0, 2:end_grid] = compute_utility(
                policy[state_index, choice, 0, 2:end_grid], choice, params
            )
            value[state_index, choice][1, 2:end_grid] = compute_utility(
                policy[state_index, choice, 1, 2:end_grid], choice, params
            )
            value[state_index, choice, 0, 0] = 0
            value[state_index, choice, :, 2] = 0

    return policy, value


def _create_multi_dim_arrays(
    state_space: np.ndarray,
    options: Dict[str, int],
) -> Tuple[np.ndarray, np.ndarray]:
    """Create multi-diminesional array for storing the policy and value function.

    Note that we add 10% extra space filled with nans, since, in the upper
    envelope step, the endogenous wealth grid might be augmented to the left
    in order to accurately describe potential non-monotonicities (and hence
    discontinuities) near the start of the grid.

    We include one additional grid point (n_grid_wealth + 1) to M,
    since we want to set the first position (j=0) to M_t = 0 for all time
    periods.

    Moreover, the lists have variable length, because the Upper Envelope step
    drops suboptimal points from the original grid and adds new ones (kink
    points as well as the corresponding interpolated values of the consumption
    and value functions).

    Args:
        options (dict): Options dictionary.
        state_space (np.ndarray): Collection of all possible states.


    Returns:
        (tuple): Tuple containing

        - policy (np.ndarray): Multi-dimensional np.ndarray storing the
            choice-specific policy function; of shape
            [n_periods, n_discrete_choices, 2, 1.1 * n_grid_wealth].
            Position [.., 0, :] of contains the endogenous grid over wealth M,
            and [.., 1, :] stores the corresponding value of the policy function
            c(M, d), for each time period and each discrete choice.
        - value (np.ndarray): Multi-dimensional np.ndarray storing the
            choice-specific value functions; of shape
            [n_periods, n_discrete_choices, 2, 1.1 * n_grid_wealth].
            Position [.., 0, :] of contains the endogenous grid over wealth M,
            and [.., 1, :] stores the corresponding value of the value function
            v(M, d), for each time period and each discrete choice.
    """
    n_grid_wealth = options["grid_points_wealth"]
    n_choices = options["n_discrete_choices"]
    n_states = state_space.shape[0]

    policy_arr = np.empty((n_states, n_choices, 2, int(1.1 * n_grid_wealth)))
    value_arr = np.empty((n_states, n_choices, 2, int(1.1 * n_grid_wealth)))
    policy_arr[:] = np.nan
    value_arr[:] = np.nan

    return policy_arr, value_arr<|MERGE_RESOLUTION|>--- conflicted
+++ resolved
@@ -92,14 +92,13 @@
         subset_states = state_space[np.where(state_space[:, 0] == period)]
 
         for state in subset_states:
-<<<<<<< HEAD
+
             current_state_index = get_index_by_state(state, state_indexer)
             child_nodes = get_child_states(state, state_space, state_indexer)
 
-=======
             current_state_index = get_index_by_state(state, indexer)
             child_nodes = get_child_states(state, state_space, indexer)
->>>>>>> 842b626b
+            
             for child_state in child_nodes:
                 child_state_ind = get_index_by_state(child_state, state_indexer)
                 next_period_policy = policy_arr[child_state_ind]
